--- conflicted
+++ resolved
@@ -1,7 +1,2 @@
-<<<<<<< HEAD
-134217728	1048576	104857600	1	0	0	0	s3_cache/	0
-134217728	1048576	104857600	0	0	0	0	s3_cache_2/	0
-=======
-2147483648	1048576	104857600	1	0	0	0	/var/lib/clickhouse/caches/s3_cache/	0
-2147483648	1048576	104857600	0	0	0	0	/var/lib/clickhouse/caches/s3_cache_2/	0
->>>>>>> ba5ca15c
+134217728	1048576	104857600	1	0	0	0	/var/lib/clickhouse/caches/s3_cache/	0
+134217728	1048576	104857600	0	0	0	0	/var/lib/clickhouse/caches/s3_cache_2/	0