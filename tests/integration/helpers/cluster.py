import base64
import errno
import http.client
import logging
import os
import os.path as p
import pprint
import pwd
import re
import shutil
import socket
import subprocess
import time
import traceback
import urllib.parse

import cassandra.cluster
import docker
import psycopg2
import pymongo
import pymysql
import requests
from dict2xml import dict2xml
from confluent_kafka.avro.cached_schema_registry_client import CachedSchemaRegistryClient
from kazoo.client import KazooClient
from kazoo.exceptions import KazooException
from minio import Minio

from .client import Client
from .hdfs_api import HDFSApi

HELPERS_DIR = p.dirname(__file__)
CLICKHOUSE_ROOT_DIR = p.join(p.dirname(__file__), "../../..")
LOCAL_DOCKER_COMPOSE_DIR = p.join(CLICKHOUSE_ROOT_DIR, "docker/test/integration/runner/compose/")
DEFAULT_ENV_NAME = '.env'

SANITIZER_SIGN = "=================="

# to create docker-compose env file
def _create_env_file(path, variables):
    logging.debug("Env {} stored in {}".format(variables, path))
    with open(path, 'w') as f:
        for var, value in list(variables.items()):
            f.write("=".join([var, value]) + "\n")
    return path

def run_and_check(args, env=None, shell=False):
    res = subprocess.run(args, stdout=subprocess.PIPE, stderr=subprocess.PIPE, env=env, shell=shell)
    if res.returncode != 0:
        # check_call(...) from subprocess does not print stderr, so we do it manually
        logging.debug('Stderr:\n{}\n'.format(res.stderr.decode('utf-8')))
        logging.debug('Stdout:\n{}\n'.format(res.stdout.decode('utf-8')))
        logging.debug('Env:\n{}\n'.format(env))
        raise Exception('Command {} return non-zero code {}: {}'.format(args, res.returncode, res.stderr.decode('utf-8')))

# Based on https://stackoverflow.com/questions/2838244/get-open-tcp-port-in-python/2838309#2838309
def get_open_port():
        import socket
        s = socket.socket(socket.AF_INET, socket.SOCK_STREAM)
        s.bind(("",0))
        s.listen(1)
        port = s.getsockname()[1]
        s.close()
        return port

def subprocess_check_call(args):
    # Uncomment for debugging
    logging.info('run:' + ' '.join(args))
    run_and_check(args)


def subprocess_call(args):
    # Uncomment for debugging..;
    # logging.debug('run:', ' ' . join(args))
    subprocess.call(args)

def get_odbc_bridge_path():
    path = os.environ.get('CLICKHOUSE_TESTS_ODBC_BRIDGE_BIN_PATH')
    if path is None:
        server_path = os.environ.get('CLICKHOUSE_TESTS_SERVER_BIN_PATH')
        if server_path is not None:
            return os.path.join(os.path.dirname(server_path), 'clickhouse-odbc-bridge')
        else:
            return '/usr/bin/clickhouse-odbc-bridge'
    return path


def get_docker_compose_path():
    compose_path = os.environ.get('DOCKER_COMPOSE_DIR')
    if compose_path is not None:
        return os.path.dirname(compose_path)
    else:
        if os.path.exists(os.path.dirname('/compose/')):
            return os.path.dirname('/compose/')  # default in docker runner container
        else:
            logging.debug(("Fallback docker_compose_path to LOCAL_DOCKER_COMPOSE_DIR: {}".format(LOCAL_DOCKER_COMPOSE_DIR)))
            return LOCAL_DOCKER_COMPOSE_DIR


class ClickHouseCluster:
    """ClickHouse cluster with several instances and (possibly) ZooKeeper.

    Add instances with several calls to add_instance(), then start them with the start() call.

    Directories for instances are created in the directory of base_path. After cluster is started,
    these directories will contain logs, database files, docker-compose config, ClickHouse configs etc.
    """

    def __init__(self, base_path, name=None, base_config_dir=None, server_bin_path=None, client_bin_path=None,
                 odbc_bridge_bin_path=None, zookeeper_config_path=None, custom_dockerd_host=None):
        for param in list(os.environ.keys()):
            logging.debug("ENV %40s %s" % (param, os.environ[param]))
        self.base_dir = p.dirname(base_path)
        self.name = name if name is not None else ''

        self.base_config_dir = base_config_dir or os.environ.get('CLICKHOUSE_TESTS_BASE_CONFIG_DIR',
                                                                 '/etc/clickhouse-server/')
        self.server_bin_path = p.realpath(
            server_bin_path or os.environ.get('CLICKHOUSE_TESTS_SERVER_BIN_PATH', '/usr/bin/clickhouse'))
        self.odbc_bridge_bin_path = p.realpath(odbc_bridge_bin_path or get_odbc_bridge_path())
        self.client_bin_path = p.realpath(
            client_bin_path or os.environ.get('CLICKHOUSE_TESTS_CLIENT_BIN_PATH', '/usr/bin/clickhouse-client'))
        self.zookeeper_config_path = p.join(self.base_dir, zookeeper_config_path) if zookeeper_config_path else p.join(
            HELPERS_DIR, 'zookeeper_config.xml')

        project_name = pwd.getpwuid(os.getuid()).pw_name + p.basename(self.base_dir) + self.name
        # docker-compose removes everything non-alphanumeric from project names so we do it too.
        self.project_name = re.sub(r'[^a-z0-9]', '', project_name.lower())
        self.instances_dir = p.join(self.base_dir, '_instances' + ('' if not self.name else '_' + self.name))
        self.docker_logs_path = p.join(self.instances_dir, 'docker.log')
        self.env_file = p.join(self.instances_dir, DEFAULT_ENV_NAME)
        self.env_variables = {}
        self.up_called = False

        custom_dockerd_host = custom_dockerd_host or os.environ.get('CLICKHOUSE_TESTS_DOCKERD_HOST')
        self.docker_api_version = os.environ.get("DOCKER_API_VERSION")
        self.docker_base_tag = os.environ.get("DOCKER_BASE_TAG", "latest")

        self.base_cmd = ['docker-compose']
        if custom_dockerd_host:
            self.base_cmd += ['--host', custom_dockerd_host]
        self.base_cmd += ['--env-file', self.env_file]
        self.base_cmd += ['--project-name', self.project_name]

        self.base_zookeeper_cmd = None
        self.base_mysql_cmd = []
        self.base_kafka_cmd = []
        self.base_kerberized_kafka_cmd = []
        self.base_rabbitmq_cmd = []
        self.base_cassandra_cmd = []
        self.base_redis_cmd = []
        self.pre_zookeeper_commands = []
        self.instances = {}
        self.with_zookeeper = False
        self.with_mysql = False
        self.with_mysql8 = False
        self.with_postgres = False
        self.with_kafka = False
        self.with_kerberized_kafka = False
        self.with_rabbitmq = False
        self.with_odbc_drivers = False
        self.with_hdfs = False
        self.with_kerberized_hdfs = False
        self.with_mongo = False
        self.with_net_trics = False
        self.with_redis = False
        self.with_cassandra = False

        self.with_minio = False
        self.minio_dir = os.path.join(self.instances_dir, "minio")
        self.minio_certs_dir = None # source for certificates 
        self.minio_host = "minio1"
        self.minio_bucket = "root"
        self.minio_bucket_2 = "root2"
        self.minio_port = 9001
        self.minio_client = None  # type: Minio
        self.minio_redirect_host = "proxy1"
        self.minio_redirect_port = 8080

        # available when with_hdfs == True
        self.hdfs_host = "hdfs1"
        self.hdfs_name_port = get_open_port()
        self.hdfs_data_port = get_open_port()
        self.hdfs_dir = p.abspath(p.join(self.instances_dir, "hdfs"))
        self.hdfs_logs_dir = os.path.join(self.hdfs_dir, "logs")

        # available when with_kerberized_hdfs == True
        self.hdfs_kerberized_host = "kerberizedhdfs1"
        self.hdfs_kerberized_name_port = get_open_port()
        self.hdfs_kerberized_data_port = get_open_port()
        self.hdfs_kerberized_dir = p.abspath(p.join(self.instances_dir, "kerberized_hdfs"))
        self.hdfs_kerberized_logs_dir = os.path.join(self.hdfs_kerberized_dir, "logs")

        # available when with_kafka == True
        self.kafka_host = "kafka1"
        self.kafka_port = get_open_port()
        self.kafka_docker_id = None
        self.schema_registry_host = "schema-registry"
        self.schema_registry_port = get_open_port()
        self.kafka_docker_id = self.get_instance_docker_id(self.kafka_host)

        # available when with_kerberozed_kafka == True
        self.kerberized_kafka_host = "kerberized_kafka1"
        self.kerberized_kafka_port = get_open_port()
        self.kerberized_kafka_docker_id = None
        self.kerberized_kafka_docker_id = self.get_instance_docker_id(self.kerberized_kafka_host)

        # available when with_mongo == True
        self.mongo_host = "mongo1"
        self.mongo_port = get_open_port()

        # available when with_cassandra == True
        self.cassandra_host = "cassandra1"
        self.cassandra_port = get_open_port()

        # available when with_rabbitmq == True
        self.rabbitmq_host = "rabbitmq1"
        self.rabbitmq_port = get_open_port()
        self.rabbitmq_http_port = get_open_port()

        # available when with_redis == True
        self.redis_host = "redis1"
        self.redis_port = get_open_port()

        # available when with_postgres == True
        self.postgres_host = "postgres1"
        self.postgres_port = get_open_port()

        # available when with_mysql == True
        self.mysql_host = "mysql57"
        self.mysql_port = get_open_port()

        # available when with_mysql8 == True
        self.mysql8_host = "mysql80"
        self.mysql8_port = get_open_port()

        self.zookeeper_use_tmpfs = True

        self.docker_client = None
        self.is_up = False
        logging.debug("CLUSTER INIT base_config_dir:{}".format(self.base_config_dir))

    def get_client_cmd(self):
        cmd = self.client_bin_path
        if p.basename(cmd) == 'clickhouse':
            cmd += " client"
        return cmd

    def setup_mysql_cmd(self, instance, env_variables, docker_compose_yml_dir):
        self.with_mysql = True
        env_variables['MYSQL_HOST'] = self.mysql_host
        env_variables['MYSQL_EXTERNAL_PORT'] = str(self.mysql_port)
        env_variables['MYSQL_INTERNAL_PORT'] = "3306"
        self.base_cmd.extend(['--file', p.join(docker_compose_yml_dir, 'docker_compose_mysql.yml')])
        self.base_mysql_cmd = ['docker-compose', '--env-file', instance.env_file, '--project-name', self.project_name,
                                '--file', p.join(docker_compose_yml_dir, 'docker_compose_mysql.yml')]

        return self.base_mysql_cmd

    def setup_mysql8_cmd(self, instance, env_variables, docker_compose_yml_dir):
        self.with_mysql8 = True
        env_variables['MYSQL8_HOST'] = self.mysql8_host
        env_variables['MYSQL8_EXTERNAL_PORT'] = str(self.mysql8_port)
        env_variables['MYSQL8_INTERNAL_PORT'] = "3306"
        self.base_cmd.extend(['--file', p.join(docker_compose_yml_dir, 'docker_compose_mysql_8_0.yml')])
        self.base_mysql8_cmd = ['docker-compose', '--env-file', instance.env_file, '--project-name', self.project_name,
                                '--file', p.join(docker_compose_yml_dir, 'docker_compose_mysql_8_0.yml')]

        return self.base_mysql8_cmd

    def setup_hdfs_cmd(self, instance, env_variables, docker_compose_yml_dir):
        self.with_hdfs = True
        env_variables['HDFS_HOST'] = self.hdfs_host
        env_variables['HDFS_NAME_EXTERNAL_PORT'] = str(self.hdfs_name_port)
        env_variables['HDFS_NAME_INTERNAL_PORT'] = "50070"
        env_variables['HDFS_DATA_EXTERNAL_PORT'] = str(self.hdfs_data_port)
        env_variables['HDFS_DATA_INTERNAL_PORT'] = "50075"
        env_variables['HDFS_LOGS'] = self.hdfs_logs_dir
        env_variables['HDFS_FS'] = "bind"
        self.base_cmd.extend(['--file', p.join(docker_compose_yml_dir, 'docker_compose_hdfs.yml')])
        self.base_hdfs_cmd = ['docker-compose', '--env-file', instance.env_file, '--project-name', self.project_name,
                                '--file', p.join(docker_compose_yml_dir, 'docker_compose_hdfs.yml')]
        print("HDFS BASE CMD:{}".format(self.base_hdfs_cmd))
        return self.base_hdfs_cmd

    def setup_kerberized_hdfs_cmd(self, instance, env_variables, docker_compose_yml_dir):
        self.with_kerberized_hdfs = True
        env_variables['KERBERIZED_HDFS_HOST'] = self.hdfs_kerberized_host
        env_variables['KERBERIZED_HDFS_NAME_EXTERNAL_PORT'] = str(self.hdfs_kerberized_name_port)
        env_variables['KERBERIZED_HDFS_NAME_INTERNAL_PORT'] = "50070"
        env_variables['KERBERIZED_HDFS_DATA_EXTERNAL_PORT'] = str(self.hdfs_kerberized_data_port)
        env_variables['KERBERIZED_HDFS_DATA_INTERNAL_PORT'] = "1006"
        env_variables['KERBERIZED_HDFS_LOGS'] = self.hdfs_kerberized_logs_dir
        env_variables['KERBERIZED_HDFS_FS'] = "bind"
        env_variables['KERBERIZED_HDFS_DIR'] = instance.path + '/'
        self.base_cmd.extend(['--file', p.join(docker_compose_yml_dir, 'docker_compose_kerberized_hdfs.yml')])
        self.base_kerberized_hdfs_cmd = ['docker-compose', '--env-file', instance.env_file, '--project-name', self.project_name,
                                            '--file', p.join(docker_compose_yml_dir, 'docker_compose_kerberized_hdfs.yml')]
        return self.base_kerberized_hdfs_cmd

    def setup_kafka_cmd(self, instance, env_variables, docker_compose_yml_dir):
        self.with_redis = True
        env_variables['KAFKA_HOST'] = self.kafka_host
        env_variables['KAFKA_EXTERNAL_PORT'] = str(self.kafka_port)
        env_variables['SCHEMA_REGISTRY_EXTERNAL_PORT'] = str(self.schema_registry_port)
        env_variables['SCHEMA_REGISTRY_INTERNAL_PORT'] = "8081"
        self.base_cmd.extend(['--file', p.join(docker_compose_yml_dir, 'docker_compose_kafka.yml')])
        self.base_kafka_cmd = ['docker-compose', '--env-file', instance.env_file, '--project-name', self.project_name,
                                '--file', p.join(docker_compose_yml_dir, 'docker_compose_kafka.yml')]
        return self.base_kafka_cmd

    def setup_kerberized_kafka_cmd(self, instance, env_variables, docker_compose_yml_dir):
        self.with_redis = True
        env_variables['KERBERIZED_KAFKA_DIR'] = instance.path + '/'
        env_variables['KERBERIZED_KAFKA_HOST'] = self.kerberized_kafka_host
        env_variables['KERBERIZED_KAFKA_EXTERNAL_PORT'] = str(self.kerberized_kafka_port)
        self.base_cmd.extend(['--file', p.join(docker_compose_yml_dir, 'docker_compose_kerberized_kafka.yml')])
        self.base_kerberized_kafka_cmd = ['docker-compose', '--env-file', instance.env_file, '--project-name', self.project_name,
                                '--file', p.join(docker_compose_yml_dir, 'docker_compose_kerberized_kafka.yml')]
        return self.base_kerberized_kafka_cmd

    def setup_redis_cmd(self, instance, env_variables, docker_compose_yml_dir):
        self.with_redis = True
        env_variables['REDIS_HOST'] = self.redis_host
        env_variables['REDIS_EXTERNAL_PORT'] = str(self.redis_port)
        env_variables['REDIS_INTERNAL_PORT'] = "6379"

        self.base_cmd.extend(['--file', p.join(docker_compose_yml_dir, 'docker_compose_redis.yml')])
        self.base_redis_cmd = ['docker-compose', '--env-file', instance.env_file, '--project-name', self.project_name,
                                '--file', p.join(docker_compose_yml_dir, 'docker_compose_redis.yml')]
        return self.base_redis_cmd

    def setup_rabbitmq_cmd(self, instance, env_variables, docker_compose_yml_dir):
        self.with_rabbitmq = True
        env_variables['RABBITMQ_HOST'] = self.rabbitmq_host
        env_variables['RABBITMQ_EXTERNAL_PORT'] = str(self.rabbitmq_port)
        env_variables['RABBITMQ_INTERNAL_PORT'] = "5672"
        env_variables['RABBITMQ_EXTERNAL_HTTP_PORT'] = str(self.rabbitmq_http_port)
        env_variables['RABBITMQ_INTERNAL_HTTP_PORT'] = "15672"

        self.base_cmd.extend(['--file', p.join(docker_compose_yml_dir, 'docker_compose_rabbitmq.yml')])
        self.base_rabbitmq_cmd = ['docker-compose', '--env-file', instance.env_file, '--project-name', self.project_name,
                                    '--file', p.join(docker_compose_yml_dir, 'docker_compose_rabbitmq.yml')]
        return self.base_rabbitmq_cmd

    def setup_postgres_cmd(self, instance, env_variables, docker_compose_yml_dir):
        self.base_cmd.extend(['--file', p.join(docker_compose_yml_dir, 'docker_compose_postgres.yml')])
        env_variables['POSTGRES_HOST'] = self.postgres_host
        env_variables['POSTGRES_EXTERNAL_PORT'] = str(self.postgres_port)
        env_variables['POSTGRES_INTERNAL_PORT'] = "5432"
        self.with_postgres = True
        self.base_postgres_cmd = ['docker-compose', '--env-file', instance.env_file, '--project-name', self.project_name,
                                      '--file', p.join(docker_compose_yml_dir, 'docker_compose_postgres.yml')]
        return self.base_postgres_cmd

    def setup_mongo_cmd(self, instance, env_variables, docker_compose_yml_dir):
        self.with_mongo = True
        env_variables['MONGO_HOST'] = self.mongo_host
        env_variables['MONGO_EXTERNAL_PORT'] = str(self.mongo_port)
        env_variables['MONGO_INTERNAL_PORT'] = "27017"
        self.base_cmd.extend(['--file', p.join(docker_compose_yml_dir, 'docker_compose_mongo.yml')])
        self.base_mongo_cmd = ['docker-compose', '--env-file', instance.env_file, '--project-name', self.project_name,
                                '--file', p.join(docker_compose_yml_dir, 'docker_compose_mongo.yml')]
        return self.base_mongo_cmd

    def setup_minio_cmd(self, instance, env_variables, docker_compose_yml_dir):
        self.with_minio = True        
        cert_d = p.join(self.minio_dir, "certs")
        env_variables['MINIO_CERTS_DIR'] = cert_d
        env_variables['MINIO_EXTERNAL_PORT'] = str(self.minio_port)
        env_variables['MINIO_INTERNAL_PORT'] = "9001"
        env_variables['SSL_CERT_FILE'] = p.join(self.base_dir, cert_d, 'public.crt')

        self.base_cmd.extend(['--file', p.join(docker_compose_yml_dir, 'docker_compose_minio.yml')])
        self.base_minio_cmd = ['docker-compose', '--env-file', instance.env_file, '--project-name', self.project_name,
                                '--file', p.join(docker_compose_yml_dir, 'docker_compose_minio.yml')]
        return self.base_minio_cmd

    def add_instance(self, name, base_config_dir=None, main_configs=None, user_configs=None, dictionaries=None,
                     macros=None,
                     with_zookeeper=False, with_mysql=False, with_mysql8=False, with_kafka=False, with_kerberized_kafka=False, with_rabbitmq=False,
                     clickhouse_path_dir=None,
                     with_odbc_drivers=False, with_postgres=False, with_hdfs=False, with_kerberized_hdfs=False, with_mongo=False,
                     with_redis=False, with_minio=False, with_cassandra=False,
                     hostname=None, env_variables=None, image="yandex/clickhouse-integration-test", tag=None,
                     stay_alive=False, ipv4_address=None, ipv6_address=None, with_installed_binary=False, tmpfs=None,
                     zookeeper_docker_compose_path=None, zookeeper_use_tmpfs=True, minio_certs_dir=None):
        """Add an instance to the cluster.

        name - the name of the instance directory and the value of the 'instance' macro in ClickHouse.
        base_config_dir - a directory with config.xml and users.xml files which will be copied to /etc/clickhouse-server/ directory
        main_configs - a list of config files that will be added to config.d/ directory
        user_configs - a list of config files that will be added to users.d/ directory
        with_zookeeper - if True, add ZooKeeper configuration to configs and ZooKeeper instances to the cluster.
        """

        if self.is_up:
            raise Exception("Can\'t add instance %s: cluster is already up!" % name)

        if name in self.instances:
            raise Exception("Can\'t add instance `%s': there is already an instance with the same name!" % name)

        if tag is None:
            tag = self.docker_base_tag
        if not env_variables:
            env_variables = {}

        # Code coverage files will be placed in database directory
        # (affect only WITH_COVERAGE=1 build)
        env_variables['LLVM_PROFILE_FILE'] = '/var/lib/clickhouse/server_%h_%p_%m.profraw'

        instance = ClickHouseInstance(
            cluster=self,
            base_path=self.base_dir,
            name=name,
            base_config_dir=base_config_dir if base_config_dir else self.base_config_dir,
            custom_main_configs=main_configs or [],
            custom_user_configs=user_configs or [],
            custom_dictionaries=dictionaries or [],
            macros=macros or {},
            with_zookeeper=with_zookeeper,
            zookeeper_config_path=self.zookeeper_config_path,
            with_mysql=with_mysql,
            with_mysql8=with_mysql8,
            with_kafka=with_kafka,
            with_kerberized_kafka=with_kerberized_kafka,
            with_rabbitmq=with_rabbitmq,
            with_kerberized_hdfs=with_kerberized_hdfs,
            with_mongo=with_mongo,
            with_redis=with_redis,
            with_minio=with_minio,
            with_cassandra=with_cassandra,
            server_bin_path=self.server_bin_path,
            odbc_bridge_bin_path=self.odbc_bridge_bin_path,
            clickhouse_path_dir=clickhouse_path_dir,
            with_odbc_drivers=with_odbc_drivers,
            hostname=hostname,
            env_variables=env_variables,
            image=image,
            tag=tag,
            stay_alive=stay_alive,
            ipv4_address=ipv4_address,
            ipv6_address=ipv6_address,
            with_installed_binary=with_installed_binary,
            tmpfs=tmpfs or [])

        docker_compose_yml_dir = get_docker_compose_path()

        self.instances[name] = instance
        if ipv4_address is not None or ipv6_address is not None:
            self.with_net_trics = True
            self.base_cmd.extend(['--file', p.join(docker_compose_yml_dir, 'docker_compose_net.yml')])

        self.base_cmd.extend(['--file', instance.docker_compose_path])

        cmds = []
        if with_zookeeper and not self.with_zookeeper:
            if not zookeeper_docker_compose_path:
                zookeeper_docker_compose_path = p.join(docker_compose_yml_dir, 'docker_compose_zookeeper.yml')

            self.with_zookeeper = True
            self.zookeeper_use_tmpfs = zookeeper_use_tmpfs
            self.base_cmd.extend(['--file', zookeeper_docker_compose_path])
            self.base_zookeeper_cmd = ['docker-compose', '--env-file', instance.env_file, '--project-name', self.project_name,
                                       '--file', zookeeper_docker_compose_path]
            cmds.append(self.base_zookeeper_cmd)

        if with_mysql and not self.with_mysql:
            cmds.append(self.setup_mysql_cmd(instance, env_variables, docker_compose_yml_dir))

        if with_mysql8 and not self.with_mysql8:
            cmds.append(self.setup_mysql8_cmd(instance, env_variables, docker_compose_yml_dir))

        if with_postgres and not self.with_postgres:
            cmds.append(self.setup_postgres_cmd(instance, env_variables, docker_compose_yml_dir))

        if with_odbc_drivers and not self.with_odbc_drivers:
            self.with_odbc_drivers = True
            if not self.with_mysql:
                cmds.append(self.setup_mysql_cmd(instance, env_variables, docker_compose_yml_dir))

            if not self.with_postgres:
                cmds.append(self.setup_postgres_cmd(instance, env_variables, docker_compose_yml_dir))

        if with_kafka and not self.with_kafka:
            cmds.append(self.setup_kafka_cmd(instance, env_variables, docker_compose_yml_dir))

        if with_kerberized_kafka and not self.with_kerberized_kafka:
            cmds.append(self.setup_kerberized_kafka_cmd(instance, env_variables, docker_compose_yml_dir))

        if with_rabbitmq and not self.with_rabbitmq:
            cmds.append(self.setup_rabbitmq_cmd(instance, env_variables, docker_compose_yml_dir))

        if with_hdfs and not self.with_hdfs:
            cmds.append(self.setup_hdfs_cmd(instance, env_variables, docker_compose_yml_dir))

        if with_kerberized_hdfs and not self.with_kerberized_hdfs:
            cmds.append(self.setup_kerberized_hdfs_cmd(instance, env_variables, docker_compose_yml_dir))

        if with_mongo and not self.with_mongo:
            cmds.append(self.setup_mongo_cmd(instance, env_variables, docker_compose_yml_dir))

        if self.with_net_trics:
            for cmd in cmds:
                cmd.extend(['--file', p.join(docker_compose_yml_dir, 'docker_compose_net.yml')])

        if with_redis and not self.with_redis:
            cmds.append(self.setup_redis_cmd(instance, env_variables, docker_compose_yml_dir))

        if with_minio and not self.with_minio:
            cmds.append(self.setup_minio_cmd(instance, env_variables, docker_compose_yml_dir))

        if minio_certs_dir is not None:
            if self.minio_certs_dir is None:
                self.minio_certs_dir = minio_certs_dir
            else:
                raise Exception("Overwriting minio certs dir") 

        if with_cassandra and not self.with_cassandra:
            self.with_cassandra = True
            env_variables['CASSANDRA_EXTERNAL_PORT'] = str(self.cassandra_port)
            env_variables['CASSANDRA_INTERNAL_PORT'] = "9042"
            self.base_cmd.extend(['--file', p.join(docker_compose_yml_dir, 'docker_compose_cassandra.yml')])
            self.base_cassandra_cmd = ['docker-compose', '--env-file', instance.env_file, '--project-name', self.project_name,
                                       '--file', p.join(docker_compose_yml_dir, 'docker_compose_cassandra.yml')]

        logging.debug("Cluster name:{} project_name:{}. Added instance name:{} tag:{} base_cmd:{} docker_compose_yml_dir:{}".format(
            self.name, self.project_name, name, tag, self.base_cmd, docker_compose_yml_dir))
        return instance

    def get_instance_docker_id(self, instance_name):
        # According to how docker-compose names containers.
        return self.project_name + '_' + instance_name + '_1'

    def _replace(self, path, what, to):
        with open(path, 'r') as p:
            data = p.read()
        data = data.replace(what, to)
        with open(path, 'w') as p:
            p.write(data)

    def restart_instance_with_ip_change(self, node, new_ip):
        if '::' in new_ip:
            if node.ipv6_address is None:
                raise Exception("You should specity ipv6_address in add_node method")
            self._replace(node.docker_compose_path, node.ipv6_address, new_ip)
            node.ipv6_address = new_ip
        else:
            if node.ipv4_address is None:
                raise Exception("You should specity ipv4_address in add_node method")
            self._replace(node.docker_compose_path, node.ipv4_address, new_ip)
            node.ipv4_address = new_ip
        run_and_check(self.base_cmd + ["stop", node.name])
        run_and_check(self.base_cmd + ["rm", "--force", "--stop", node.name])
        run_and_check(self.base_cmd + ["up", "--force-recreate", "--no-deps", "-d", node.name])
        node.ip_address = self.get_instance_ip(node.name)
        node.client = Client(node.ip_address, command=self.client_bin_path)
        start_deadline = time.time() + 20.0  # seconds
        node.wait_for_start(start_deadline)
        return node

    def restart_service(self, service_name):
        run_and_check(self.base_cmd + ["restart", service_name])

    def get_instance_ip(self, instance_name):
        logging.debug("get_instance_ip instance_name={}".format(instance_name))
        docker_id = self.get_instance_docker_id(instance_name)
        # for cont in self.docker_client.containers.list():
        #     logging.debug("CONTAINERS LIST: ID={} NAME={} STATUS={}".format(cont.id, cont.name, cont.status))
        handle = self.docker_client.containers.get(docker_id)
        return list(handle.attrs['NetworkSettings']['Networks'].values())[0]['IPAddress']

    def get_container_id(self, instance_name):
        docker_id = self.get_instance_docker_id(instance_name)
        handle = self.docker_client.containers.get(docker_id)
        return handle.attrs['Id']

    def get_container_logs(self, instance_name):
        container_id = self.get_container_id(instance_name)
        return self.docker_client.api.logs(container_id).decode()

    def exec_in_container(self, container_id, cmd, detach=False, nothrow=False, **kwargs):
        exec_id = self.docker_client.api.exec_create(container_id, cmd, **kwargs)
        output = self.docker_client.api.exec_start(exec_id, detach=detach)

        exit_code = self.docker_client.api.exec_inspect(exec_id)['ExitCode']
        if exit_code:
            container_info = self.docker_client.api.inspect_container(container_id)
            image_id = container_info.get('Image')
            image_info = self.docker_client.api.inspect_image(image_id)
            logging.debug(("Command failed in container {}: ".format(container_id)))
            pprint.plogging.debug(container_info)
            logging.debug("")
            logging.debug(("Container {} uses image {}: ".format(container_id, image_id)))
            pprint.plogging.debug(image_info)
            logging.debug("")
            message = 'Cmd "{}" failed in container {}. Return code {}. Output: {}'.format(' '.join(cmd), container_id,
                                                                                           exit_code, output)
            if nothrow:
                logging.debug(message)
            else:
                raise Exception(message)
        if not detach:
            return output.decode()
        return output

    def copy_file_to_container(self, container_id, local_path, dest_path):
        with open(local_path, "r") as fdata:
            data = fdata.read()
            encodedBytes = base64.b64encode(data.encode("utf-8"))
            encodedStr = str(encodedBytes, "utf-8")
            self.exec_in_container(container_id,
                                   ["bash", "-c", "echo {} | base64 --decode > {}".format(encodedStr, dest_path)],
                                   user='root')

    def wait_mysql_to_start(self, timeout=60):
        start = time.time()
        errors = []
        while time.time() - start < timeout:
            try:
                conn = pymysql.connect(user='root', password='clickhouse', host='127.0.0.1', port=self.mysql_port)
                conn.close()
                logging.debug("Mysql Started")
                return
            except Exception as ex:
                errors += [str(ex)]
                time.sleep(0.5)

        subprocess_call(['docker-compose', 'ps', '--services', '--all'])
        logging.error("Can't connect to MySQL:{}".format(errors))
        raise Exception("Cannot wait MySQL container")

    def wait_mysql8_to_start(self, timeout=60):
        start = time.time()
        while time.time() - start < timeout:
            try:
                conn = pymysql.connect(user='root', password='clickhouse', host='127.0.0.1', port=self.mysql8_port)
                conn.close()
                logging.debug("Mysql 8 Started")
                return
            except Exception as ex:
                logging.debug("Can't connect to MySQL 8 " + str(ex))
                time.sleep(0.5)

        subprocess_call(['docker-compose', 'ps', '--services', '--all'])
        raise Exception("Cannot wait MySQL 8 container")

    def wait_postgres_to_start(self, timeout=60):
        start = time.time()
        while time.time() - start < timeout:
            try:
                conn = psycopg2.connect(host='127.0.0.1', port=self.postgres_port, user='postgres', password='mysecretpassword')
                conn.close()
                logging.debug("Postgres Started")
                return
            except Exception as ex:
                logging.debug("Can't connect to Postgres " + str(ex))
                time.sleep(0.5)

        raise Exception("Cannot wait Postgres container")

    def wait_zookeeper_to_start(self, timeout=60):
        start = time.time()
        while time.time() - start < timeout:
            try:
                for instance in ['zoo1', 'zoo2', 'zoo3']:
                    conn = self.get_kazoo_client(instance)
                    conn.get_children('/')
                logging.debug("All instances of ZooKeeper started")
                return
            except Exception as ex:
                logging.debug("Can't connect to ZooKeeper " + str(ex))
                time.sleep(0.5)

        raise Exception("Cannot wait ZooKeeper container")

    def make_hdfs_api(self, timeout=60, kerberized=False):
        hdfs_api = None
        if kerberized:
            keytab = p.abspath(p.join(self.instances['node1'].path, "secrets/clickhouse.keytab"))
            krb_conf = p.abspath(p.join(self.instances['node1'].path, "secrets/krb_long.conf"))
            hdfs_ip = self.get_instance_ip('kerberizedhdfs1')
            # logging.debug("kerberizedhdfs1 ip ", hdfs_ip)
            kdc_ip = self.get_instance_ip('hdfskerberos')
            # logging.debug("kdc_ip ", kdc_ip)
            hdfs_api = HDFSApi(user="root",
                              timeout=timeout,
                              kerberized=True,
                              principal="root@TEST.CLICKHOUSE.TECH",
                              keytab=keytab,
                              krb_conf=krb_conf,
                              host="localhost",
                              protocol="http",
                              proxy_port=self.hdfs_kerberized_name_port,
                              data_port=self.hdfs_kerberized_data_port,
                              hdfs_ip=hdfs_ip,
                              kdc_ip=kdc_ip)
                                      
        else:
            logging.debug("Create HDFSApi host={}".format("localhost"))
            hdfs_api = HDFSApi(user="root", host="localhost", data_port=self.hdfs_data_port, proxy_port=self.hdfs_name_port)
        return hdfs_api

    def wait_hdfs_to_start(self, hdfs_api, timeout=60):
        start = time.time()
        while time.time() - start < timeout:
            try:
                hdfs_api.write_data("/somefilewithrandomname222", "1")
                logging.debug("Connected to HDFS and SafeMode disabled! ")
                return
            except Exception as ex:
                logging.debug("Can't connect to HDFS " + str(ex))
                time.sleep(1)

        raise Exception("Can't wait HDFS to start")

    def wait_mongo_to_start(self, timeout=30):
        connection_str = 'mongodb://{user}:{password}@{host}:{port}'.format(
            host='localhost', port=self.mongo_port, user='root', password='clickhouse')
        connection = pymongo.MongoClient(connection_str)
        start = time.time()
        while time.time() - start < timeout:
            try:
                connection.list_database_names()
                logging.debug("Connected to Mongo dbs:", connection.database_names())
                return
            except Exception as ex:
                logging.debug("Can't connect to Mongo " + str(ex))
                time.sleep(1)

    def wait_minio_to_start(self, timeout=30, secure=False):
        minio_client = Minio('localhost:{}'.format(self.minio_port),
                             access_key='minio',
                             secret_key='minio123',
                             secure=secure)
        start = time.time()
        while time.time() - start < timeout:
            try:
                minio_client.list_buckets()

                logging.debug("Connected to Minio.")

                buckets = [self.minio_bucket, self.minio_bucket_2]

                for bucket in buckets:
                    if minio_client.bucket_exists(bucket):
                        minio_client.remove_bucket(bucket)
                    minio_client.make_bucket(bucket)
                    logging.debug("S3 bucket '%s' created", bucket)

                self.minio_client = minio_client
                return
            except Exception as ex:
                logging.debug("Can't connect to Minio: %s", str(ex))
                time.sleep(1)

        raise Exception("Can't wait Minio to start")

    def wait_schema_registry_to_start(self, timeout=10):
        sr_client = CachedSchemaRegistryClient('http://localhost:{}'.format(cluster.schema_registry_port))
        start = time.time()
        while time.time() - start < timeout:
            try:
                sr_client._send_request(sr_client.url)
                logging.debug("Connected to SchemaRegistry")
                return sr_client
            except Exception as ex:
                logging.debug(("Can't connect to SchemaRegistry: %s", str(ex)))
                time.sleep(1)

    def wait_cassandra_to_start(self, timeout=30):
        cass_client = cassandra.cluster.Cluster(["localhost"], self.cassandra_port)
        start = time.time()
        while time.time() - start < timeout:
            try:
                cass_client.connect()
                logging.info("Connected to Cassandra")
                return
            except Exception as ex:
                logging.warning("Can't connect to Cassandra: %s", str(ex))
                time.sleep(1)

    def start(self, destroy_dirs=True):
        logging.debug("Cluster start called. is_up={}, destroy_dirs={}".format(self.is_up, destroy_dirs))
        if self.is_up:
            return

        # Just in case kill unstopped containers from previous launch
        try:
            logging.debug("Trying to kill unstopped containers...")

            if not subprocess_call(['docker-compose', 'kill']):
                subprocess_call(['docker-compose', 'down', '--volumes'])
            logging.debug("Unstopped containers killed")
        except:
            pass

        try:
            if destroy_dirs and p.exists(self.instances_dir):
                logging.debug(("Removing instances dir %s", self.instances_dir))
                shutil.rmtree(self.instances_dir)

            for instance in list(self.instances.values()):
                logging.debug(('Setup directory for instance: {} destroy_dirs: {}'.format(instance.name, destroy_dirs)))
                instance.create_dir(destroy_dir=destroy_dirs)

            self.docker_client = docker.from_env(version=self.docker_api_version)

            common_opts = ['up', '-d', '--force-recreate']

            if self.with_zookeeper and self.base_zookeeper_cmd:
                logging.debug('Setup ZooKeeper')
                env = os.environ.copy()
                if not self.zookeeper_use_tmpfs:
                    env['ZK_FS'] = 'bind'
                    for i in range(1, 4):
                        zk_data_path = self.instances_dir + '/zkdata' + str(i)
                        zk_log_data_path = self.instances_dir + '/zklog' + str(i)
                        if not os.path.exists(zk_data_path):
                            os.mkdir(zk_data_path)
                        if not os.path.exists(zk_log_data_path):
                            os.mkdir(zk_log_data_path)
                        env['ZK_DATA' + str(i)] = zk_data_path
                        env['ZK_DATA_LOG' + str(i)] = zk_log_data_path
                run_and_check(self.base_zookeeper_cmd + common_opts, env=env)
                for command in self.pre_zookeeper_commands:
                    self.run_kazoo_commands_with_retries(command, repeats=5)
                self.wait_zookeeper_to_start(120)

            if self.with_mysql and self.base_mysql_cmd:
                logging.debug('Setup MySQL')
                subprocess_check_call(self.base_mysql_cmd + common_opts)
                self.wait_mysql_to_start(120)

            if self.with_mysql8 and self.base_mysql8_cmd:
                logging.debug('Setup MySQL 8')
                subprocess_check_call(self.base_mysql8_cmd + common_opts)
                self.wait_mysql8_to_start(120)

            if self.with_postgres and self.base_postgres_cmd:
                logging.debug('Setup Postgres')
                subprocess_check_call(self.base_postgres_cmd + common_opts)
                self.wait_postgres_to_start(30)

            if self.with_kafka and self.base_kafka_cmd:
                logging.debug('Setup Kafka')
                subprocess_check_call(self.base_kafka_cmd + common_opts + ['--renew-anon-volumes'])
                self.wait_schema_registry_to_start(30)

            if self.with_kerberized_kafka and self.base_kerberized_kafka_cmd:
                logging.debug('Setup kerberized kafka')
                run_and_check(self.base_kerberized_kafka_cmd + common_opts + ['--renew-anon-volumes'])

            if self.with_rabbitmq and self.base_rabbitmq_cmd:
                subprocess_check_call(self.base_rabbitmq_cmd + common_opts + ['--renew-anon-volumes'])
                self.rabbitmq_docker_id = self.get_instance_docker_id('rabbitmq1')

            if self.with_hdfs and self.base_hdfs_cmd:
                logging.debug('Setup HDFS')
                os.makedirs(self.hdfs_logs_dir)
                subprocess_check_call(self.base_hdfs_cmd + common_opts)
                hdfs_api = self.make_hdfs_api()
                self.wait_hdfs_to_start(hdfs_api, 120)

            if self.with_kerberized_hdfs and self.base_kerberized_hdfs_cmd:
                logging.debug('Setup kerberized HDFS')
                os.makedirs(self.hdfs_kerberized_logs_dir)
                run_and_check(self.base_kerberized_hdfs_cmd + common_opts)
                hdfs_api = self.make_hdfs_api(kerberized=True)
                self.wait_hdfs_to_start(hdfs_api, timeout=300)

            if self.with_mongo and self.base_mongo_cmd:
                logging.debug('Setup Mongo')
                run_and_check(self.base_mongo_cmd + common_opts)
                self.wait_mongo_to_start(30)

            if self.with_redis and self.base_redis_cmd:
                logging.debug('Setup Redis')
                subprocess_check_call(self.base_redis_cmd + common_opts)
                time.sleep(10)

            if self.with_minio and self.base_minio_cmd:
                # Copy minio certificates to minio/certs
                os.mkdir(self.minio_dir)
                if self.minio_certs_dir is None:
                    os.mkdir(os.path.join(self.minio_dir, 'certs'))
                else:
                    shutil.copytree(self.minio_certs_dir, os.path.join(self.minio_dir, 'certs'))

                minio_start_cmd = self.base_minio_cmd + common_opts

                logging.info("Trying to create Minio instance by command %s", ' '.join(map(str, minio_start_cmd)))
                run_and_check(minio_start_cmd)
                logging.info("Trying to connect to Minio...")
                self.wait_minio_to_start(secure=self.minio_certs_dir is not None)

            if self.with_cassandra and self.base_cassandra_cmd:
                subprocess_check_call(self.base_cassandra_cmd + ['up', '-d', '--force-recreate'])
                self.wait_cassandra_to_start()

            _create_env_file(os.path.join(self.env_file), self.env_variables)

            clickhouse_start_cmd = self.base_cmd + ['up', '-d', '--no-recreate']
<<<<<<< HEAD
            logging.debug(("Trying to create ClickHouse instance by command %s", ' '.join(map(str, clickhouse_start_cmd))))
            self.up_called = True
            subprocess.check_output(clickhouse_start_cmd)
            logging.debug("ClickHouse instance created")
=======
            print(("Trying to create ClickHouse instance by command %s", ' '.join(map(str, clickhouse_start_cmd))))
            subprocess_check_call(clickhouse_start_cmd)
            print("ClickHouse instance created")
>>>>>>> 3509fe88

            start_deadline = time.time() + 20.0  # seconds
            for instance in self.instances.values():
                instance.docker_client = self.docker_client
                instance.ip_address = self.get_instance_ip(instance.name)

                logging.debug("Waiting for ClickHouse start...")
                instance.wait_for_start(start_deadline)
                logging.debug("ClickHouse started")

                instance.client = Client(instance.ip_address, command=self.client_bin_path)

            self.is_up = True

        except BaseException as e:
            logging.debug("Failed to start cluster: ")
            logging.debug(str(e))
            logging.debug(traceback.print_exc())
            raise

    def shutdown(self, kill=True):
        sanitizer_assert_instance = None
        if self.up_called:
            with open(self.docker_logs_path, "w+") as f:
                try:
                    subprocess.check_call(self.base_cmd + ['logs'], stdout=f)   # STYLE_CHECK_ALLOW_SUBPROCESS_CHECK_CALL
                except Exception as e:
                    logging.debug("Unable to get logs from docker.")
                f.seek(0)
                for line in f:
                    if SANITIZER_SIGN in line:
                        sanitizer_assert_instance = line.split('|')[0].strip()
                        break

            if kill:
                try:
                    subprocess_check_call(self.base_cmd + ['stop', '--timeout', '20'])
                except Exception as e:
                    logging.debug("Kill command failed during shutdown. {}".format(repr(e)))
                    logging.debug("Trying to kill forcefully")
                    subprocess_check_call(self.base_cmd + ['kill'])

            try:
                subprocess_check_call(self.base_cmd + ['down', '--volumes'])
            except Exception as e:
                logging.debug("Down + remove orphans failed durung shutdown. {}".format(repr(e)))

        self.is_up = False

        self.docker_client = None

        for instance in list(self.instances.values()):
            instance.docker_client = None
            instance.ip_address = None
            instance.client = None

        if not self.zookeeper_use_tmpfs:
            for i in range(1, 4):
                zk_data_path = self.instances_dir + '/zkdata' + str(i)
                zk_log_data_path = self.instances_dir + '/zklog' + str(i)
                if os.path.exists(zk_data_path):
                    shutil.rmtree(zk_data_path)
                if os.path.exists(zk_log_data_path):
                    shutil.rmtree(zk_log_data_path)

        if sanitizer_assert_instance is not None:
            raise Exception(
                "Sanitizer assert found in {} for instance {}".format(self.docker_logs_path, sanitizer_assert_instance))

    def pause_container(self, instance_name):
        subprocess_check_call(self.base_cmd + ['pause', instance_name])

    #    subprocess_check_call(self.base_cmd + ['kill', '-s SIGSTOP', instance_name])

    def unpause_container(self, instance_name):
        subprocess_check_call(self.base_cmd + ['unpause', instance_name])

    #    subprocess_check_call(self.base_cmd + ['kill', '-s SIGCONT', instance_name])

    def open_bash_shell(self, instance_name):
        os.system(' '.join(self.base_cmd + ['exec', instance_name, '/bin/bash']))

    def get_kazoo_client(self, zoo_instance_name):
        zk = KazooClient(hosts=self.get_instance_ip(zoo_instance_name))
        zk.start()
        return zk

    def run_kazoo_commands_with_retries(self, kazoo_callback, zoo_instance_name='zoo1', repeats=1, sleep_for=1):
        for i in range(repeats - 1):
            try:
                kazoo_callback(self.get_kazoo_client(zoo_instance_name))
                return
            except KazooException as e:
                logging.debug(repr(e))
                time.sleep(sleep_for)

        kazoo_callback(self.get_kazoo_client(zoo_instance_name))

    def add_zookeeper_startup_command(self, command):
        self.pre_zookeeper_commands.append(command)

    def stop_zookeeper_nodes(self, zk_nodes):
        for n in zk_nodes:
            logging.info("Stopping zookeeper node: %s", n)
            subprocess_check_call(self.base_zookeeper_cmd + ["stop", n])

    def start_zookeeper_nodes(self, zk_nodes):
        for n in zk_nodes:
            logging.info("Starting zookeeper node: %s", n)
            subprocess_check_call(self.base_zookeeper_cmd + ["start", n])


CLICKHOUSE_START_COMMAND = "clickhouse server --config-file=/etc/clickhouse-server/config.xml" \
                           " --log-file=/var/log/clickhouse-server/clickhouse-server.log " \
                           " --errorlog-file=/var/log/clickhouse-server/clickhouse-server.err.log"

CLICKHOUSE_STAY_ALIVE_COMMAND = 'bash -c "{} --daemon; tail -f /dev/null"'.format(CLICKHOUSE_START_COMMAND)

DOCKER_COMPOSE_TEMPLATE = '''
version: '2.3'
services:
    {name}:
        image: {image}:{tag}
        hostname: {hostname}
        volumes:
            - {instance_config_dir}:/etc/clickhouse-server/
            - {db_dir}:/var/lib/clickhouse/
            - {logs_dir}:/var/log/clickhouse-server/
            - /etc/passwd:/etc/passwd:ro
            {binary_volume}
            {odbc_bridge_volume}
            {odbc_ini_path}
            {keytab_path}
            {krb5_conf}
        entrypoint: {entrypoint_cmd}
        tmpfs: {tmpfs}
        cap_add:
            - SYS_PTRACE
            - NET_ADMIN
        depends_on: {depends_on}
        user: '{user}'
        env_file:
            - {env_file}
        security_opt:
            - label:disable
        dns_opt:
            - attempts:2
            - timeout:1
            - inet6
            - rotate
        {networks}
            {app_net}
                {ipv4_address}
                {ipv6_address}
                {net_aliases}
                    {net_alias1}
'''


class ClickHouseInstance:

    def __init__(
            self, cluster, base_path, name, base_config_dir, custom_main_configs, custom_user_configs,
            custom_dictionaries,
            macros, with_zookeeper, zookeeper_config_path, with_mysql, with_mysql8, with_kafka, with_kerberized_kafka, with_rabbitmq, with_kerberized_hdfs,
            with_mongo, with_redis, with_minio,
            with_cassandra, server_bin_path, odbc_bridge_bin_path, clickhouse_path_dir, with_odbc_drivers,
            hostname=None, env_variables=None,
            image="yandex/clickhouse-integration-test", tag="latest",
            stay_alive=False, ipv4_address=None, ipv6_address=None, with_installed_binary=False, tmpfs=None):

        self.name = name
        self.base_cmd = cluster.base_cmd
        self.docker_id = cluster.get_instance_docker_id(self.name)
        self.cluster = cluster
        self.hostname = hostname if hostname is not None else self.name

        self.tmpfs = tmpfs or []
        self.base_config_dir = p.abspath(p.join(base_path, base_config_dir)) if base_config_dir else None
        self.custom_main_config_paths = [p.abspath(p.join(base_path, c)) for c in custom_main_configs]
        self.custom_user_config_paths = [p.abspath(p.join(base_path, c)) for c in custom_user_configs]
        self.custom_dictionaries_paths = [p.abspath(p.join(base_path, c)) for c in custom_dictionaries]
        self.clickhouse_path_dir = p.abspath(p.join(base_path, clickhouse_path_dir)) if clickhouse_path_dir else None
        self.kerberos_secrets_dir = p.abspath(p.join(base_path, 'secrets'))
        self.macros = macros if macros is not None else {}
        self.with_zookeeper = with_zookeeper
        self.zookeeper_config_path = zookeeper_config_path

        self.server_bin_path = server_bin_path
        self.odbc_bridge_bin_path = odbc_bridge_bin_path

        self.with_mysql = with_mysql
        self.with_mysql8 = with_mysql8
        self.with_kafka = with_kafka
        self.with_kerberized_kafka = with_kerberized_kafka
        self.with_rabbitmq = with_rabbitmq
        self.with_kerberized_hdfs = with_kerberized_hdfs
        self.with_mongo = with_mongo
        self.with_redis = with_redis
        self.with_minio = with_minio
        self.with_cassandra = with_cassandra

        self.path = p.join(self.cluster.instances_dir, name)
        self.docker_compose_path = p.join(self.path, 'docker-compose.yml')
        self.env_variables = env_variables or {}
        self.env_file = None
        if with_odbc_drivers:
            self.odbc_ini_path = self.path + "/odbc.ini:/etc/odbc.ini"
            self.with_mysql = True
        else:
            self.odbc_ini_path = ""

        if with_kerberized_kafka or with_kerberized_hdfs:
            self.keytab_path = '- ' + os.path.dirname(self.docker_compose_path) + "/secrets:/tmp/keytab"
            self.krb5_conf = '- ' + os.path.dirname(self.docker_compose_path) + "/secrets/krb.conf:/etc/krb5.conf:ro"
        else:
            self.keytab_path = ""
            self.krb5_conf = ""

        self.docker_client = None
        self.ip_address = None
        self.client = None
        self.default_timeout = 20.0  # 20 sec
        self.image = image
        self.tag = tag
        self.stay_alive = stay_alive
        self.ipv4_address = ipv4_address
        self.ipv6_address = ipv6_address
        self.with_installed_binary = with_installed_binary
        self.env_file = os.path.join(os.path.dirname(self.docker_compose_path), DEFAULT_ENV_NAME)


    def is_built_with_thread_sanitizer(self):
        build_opts = self.query("SELECT value FROM system.build_options WHERE name = 'CXX_FLAGS'")
        return "-fsanitize=thread" in build_opts

    def is_built_with_address_sanitizer(self):
        build_opts = self.query("SELECT value FROM system.build_options WHERE name = 'CXX_FLAGS'")
        return "-fsanitize=address" in build_opts

    # Connects to the instance via clickhouse-client, sends a query (1st argument) and returns the answer
    def query(self, sql, stdin=None, timeout=None, settings=None, user=None, password=None, database=None,
              ignore_error=False):
        return self.client.query(sql, stdin=stdin, timeout=timeout, settings=settings, user=user, password=password,
                                 database=database, ignore_error=ignore_error)

    def query_with_retry(self, sql, stdin=None, timeout=None, settings=None, user=None, password=None, database=None,
                         ignore_error=False,
                         retry_count=20, sleep_time=0.5, check_callback=lambda x: True):
        result = None
        for i in range(retry_count):
            try:
                result = self.query(sql, stdin=stdin, timeout=timeout, settings=settings, user=user, password=password,
                                    database=database, ignore_error=ignore_error)
                if check_callback(result):
                    return result
                time.sleep(sleep_time)
            except Exception as ex:
                logging.debug("Retry {} got exception {}".format(i + 1, ex))
                time.sleep(sleep_time)

        if result is not None:
            return result
        raise Exception("Can't execute query {}".format(sql))

    # As query() but doesn't wait response and returns response handler
    def get_query_request(self, *args, **kwargs):
        return self.client.get_query_request(*args, **kwargs)

    # Connects to the instance via clickhouse-client, sends a query (1st argument), expects an error and return its code
    def query_and_get_error(self, sql, stdin=None, timeout=None, settings=None, user=None, password=None,
                            database=None):
        return self.client.query_and_get_error(sql, stdin=stdin, timeout=timeout, settings=settings, user=user,
                                               password=password, database=database)

    # The same as query_and_get_error but ignores successful query.
    def query_and_get_answer_with_error(self, sql, stdin=None, timeout=None, settings=None, user=None, password=None,
                                        database=None):
        return self.client.query_and_get_answer_with_error(sql, stdin=stdin, timeout=timeout, settings=settings,
                                                           user=user, password=password, database=database)

    # Connects to the instance via HTTP interface, sends a query and returns the answer
    def http_query(self, sql, data=None, params=None, user=None, password=None, expect_fail_and_get_error=False):
        if params is None:
            params = {}
        else:
            params = params.copy()

        params["query"] = sql

        auth = None
        if user and password:
            auth = requests.auth.HTTPBasicAuth(user, password)
        elif user:
            auth = requests.auth.HTTPBasicAuth(user, '')
        url = "http://" + self.ip_address + ":8123/?" + urllib.parse.urlencode(params)

        if data:
            r = requests.post(url, data, auth=auth)
        else:
            r = requests.get(url, auth=auth)

        def http_code_and_message():
            code = r.status_code
            return str(code) + " " + http.client.responses[code] + ": " + r.text

        if expect_fail_and_get_error:
            if r.ok:
                raise Exception("ClickHouse HTTP server is expected to fail, but succeeded: " + r.text)
            return http_code_and_message()
        else:
            if not r.ok:
                raise Exception("ClickHouse HTTP server returned " + http_code_and_message())
            return r.text

    # Connects to the instance via HTTP interface, sends a query and returns the answer
    def http_request(self, url, method='GET', params=None, data=None, headers=None):
        url = "http://" + self.ip_address + ":8123/" + url
        return requests.request(method=method, url=url, params=params, data=data, headers=headers)

    # Connects to the instance via HTTP interface, sends a query, expects an error and return the error message
    def http_query_and_get_error(self, sql, data=None, params=None, user=None, password=None):
        return self.http_query(sql=sql, data=data, params=params, user=user, password=password,
                               expect_fail_and_get_error=True)

    def stop_clickhouse(self, start_wait_sec=5, kill=False):
        if not self.stay_alive:
            raise Exception("clickhouse can be stopped only with stay_alive=True instance")

        self.exec_in_container(["bash", "-c", "pkill {} clickhouse".format("-9" if kill else "")], user='root')
        time.sleep(start_wait_sec)

    def start_clickhouse(self, stop_wait_sec=5):
        if not self.stay_alive:
            raise Exception("clickhouse can be started again only with stay_alive=True instance")

        self.exec_in_container(["bash", "-c", "{} --daemon".format(CLICKHOUSE_START_COMMAND)], user=str(os.getuid()))
        # wait start
        from helpers.test_tools import assert_eq_with_retry
        assert_eq_with_retry(self, "select 1", "1", retry_count=int(stop_wait_sec / 0.5), sleep_time=0.5)

    def restart_clickhouse(self, stop_start_wait_sec=5, kill=False):
        self.stop_clickhouse(stop_start_wait_sec, kill)
        self.start_clickhouse(stop_start_wait_sec)

    def exec_in_container(self, cmd, detach=False, nothrow=False, **kwargs):
        container_id = self.get_docker_handle().id
        return self.cluster.exec_in_container(container_id, cmd, detach, nothrow, **kwargs)

    def contains_in_log(self, substring):
        result = self.exec_in_container(
            ["bash", "-c", 'grep "{}" /var/log/clickhouse-server/clickhouse-server.log || true'.format(substring)])
        return len(result) > 0

    def file_exists(self, path):
        return self.exec_in_container(
            ["bash", "-c", "echo $(if [ -e '{}' ]; then echo 'yes'; else echo 'no'; fi)".format(path)]) == 'yes\n'

    def copy_file_to_container(self, local_path, dest_path):
        container_id = self.get_docker_handle().id
        return self.cluster.copy_file_to_container(container_id, local_path, dest_path)

    def get_process_pid(self, process_name):
        output = self.exec_in_container(["bash", "-c",
                                         "ps ax | grep '{}' | grep -v 'grep' | grep -v 'bash -c' | awk '{{print $1}}'".format(
                                             process_name)])
        if output:
            try:
                pid = int(output.split('\n')[0].strip())
                return pid
            except:
                return None
        return None

    def restart_with_latest_version(self, stop_start_wait_sec=10, callback_onstop=None, signal=15):
        if not self.stay_alive:
            raise Exception("Cannot restart not stay alive container")
        self.exec_in_container(["bash", "-c", "pkill -{} clickhouse".format(signal)], user='root')
        retries = int(stop_start_wait_sec / 0.5)
        local_counter = 0
        # wait stop
        while local_counter < retries:
            if not self.get_process_pid("clickhouse server"):
                break
            time.sleep(0.5)
            local_counter += 1

        # force kill if server hangs
        if self.get_process_pid("clickhouse server"):
            # server can die before kill, so don't throw exception, it's expected
            self.exec_in_container(["bash", "-c", "pkill -{} clickhouse".format(9)], nothrow=True, user='root')

        if callback_onstop:
            callback_onstop(self)
        self.exec_in_container(
            ["bash", "-c", "cp /usr/share/clickhouse_fresh /usr/bin/clickhouse && chmod 777 /usr/bin/clickhouse"],
            user='root')
        self.exec_in_container(["bash", "-c",
                                "cp /usr/share/clickhouse-odbc-bridge_fresh /usr/bin/clickhouse-odbc-bridge && chmod 777 /usr/bin/clickhouse"],
                               user='root')
        self.exec_in_container(["bash", "-c", "{} --daemon".format(CLICKHOUSE_START_COMMAND)], user=str(os.getuid()))
        from helpers.test_tools import assert_eq_with_retry
        # wait start
        assert_eq_with_retry(self, "select 1", "1", retry_count=retries)

    def get_docker_handle(self):
        return self.docker_client.containers.get(self.docker_id)

    def stop(self):
        self.get_docker_handle().stop()

    def start(self):
        self.get_docker_handle().start()

    def wait_for_start(self, deadline=None, timeout=None):
        start_time = time.time()

        if timeout is not None:
            deadline = start_time + timeout

        while True:
            handle = self.get_docker_handle()
            status = handle.status
            if status == 'exited':
                raise Exception(
                    "Instance `{}' failed to start. Container status: {}, logs: {}".format(self.name, status,
                                                                                           handle.logs().decode('utf-8')))

            current_time = time.time()
            time_left = deadline - current_time
            if deadline is not None and current_time >= deadline:
                raise Exception("Timed out while waiting for instance `{}' with ip address {} to start. "
                                "Container status: {}, logs: {}".format(self.name, self.ip_address, status,
                                                                        handle.logs().decode('utf-8')))

            # Repeatedly poll the instance address until there is something that listens there.
            # Usually it means that ClickHouse is ready to accept queries.
            try:
                sock = socket.socket(socket.AF_INET, socket.SOCK_STREAM)
                sock.settimeout(time_left)
                sock.connect((self.ip_address, 9000))
                return
            except socket.timeout:
                continue
            except socket.error as e:
                if e.errno == errno.ECONNREFUSED or e.errno == errno.EHOSTUNREACH or e.errno == errno.ENETUNREACH:
                    time.sleep(0.1)
                else:
                    raise
            finally:
                sock.close()

    @staticmethod
    def dict_to_xml(dictionary):
        xml_str = dict2xml(dictionary, wrap="yandex", indent="  ", newlines=True)
        return xml_str

    @property
    def odbc_drivers(self):
        if self.odbc_ini_path:
            return {
                "SQLite3": {
                    "DSN": "sqlite3_odbc",
                    "Database": "/tmp/sqliteodbc",
                    "Driver": "/usr/lib/x86_64-linux-gnu/odbc/libsqlite3odbc.so",
                    "Setup": "/usr/lib/x86_64-linux-gnu/odbc/libsqlite3odbc.so",
                },
                "MySQL": {
                    "DSN": "mysql_odbc",
                    "Driver": "/usr/lib/x86_64-linux-gnu/odbc/libmyodbc.so",
                    "Database": "clickhouse",
                    "Uid": "root",
                    "Pwd": "clickhouse",
                    "Server": self.cluster.mysql_host,
                },
                "PostgreSQL": {
                    "DSN": "postgresql_odbc",
                    "Database": "postgres",
                    "UserName": "postgres",
                    "Password": "mysecretpassword",
                    "Port": "5432",
                    "Servername": self.cluster.postgres_host,
                    "Protocol": "9.3",
                    "ReadOnly": "No",
                    "RowVersioning": "No",
                    "ShowSystemTables": "No",
                    "Driver": "/usr/lib/x86_64-linux-gnu/odbc/psqlodbca.so",
                    "Setup": "/usr/lib/x86_64-linux-gnu/odbc/libodbcpsqlS.so",
                    "ConnSettings": "",
                }
            }
        else:
            return {}

    def _create_odbc_config_file(self):
        with open(self.odbc_ini_path.split(':')[0], 'w') as f:
            for driver_setup in list(self.odbc_drivers.values()):
                f.write("[{}]\n".format(driver_setup["DSN"]))
                for key, value in list(driver_setup.items()):
                    if key != "DSN":
                        f.write(key + "=" + value + "\n")

    def replace_config(self, path_to_config, replacement):
        self.exec_in_container(["bash", "-c", "echo '{}' > {}".format(replacement, path_to_config)])

    def create_dir(self, destroy_dir=True):
        """Create the instance directory and all the needed files there."""

        if destroy_dir:
            self.destroy_dir()
        elif p.exists(self.path):
            return

        os.makedirs(self.path)

        instance_config_dir = p.abspath(p.join(self.path, 'configs'))
        os.makedirs(instance_config_dir)

        logging.debug("Copy common default production configuration from {}".format(self.base_config_dir))
        shutil.copyfile(p.join(self.base_config_dir, 'config.xml'), p.join(instance_config_dir, 'config.xml'))
        shutil.copyfile(p.join(self.base_config_dir, 'users.xml'), p.join(instance_config_dir, 'users.xml'))

        logging.debug("Create directory for configuration generated in this helper")
        # used by all utils with any config
        conf_d_dir = p.abspath(p.join(instance_config_dir, 'conf.d'))
        os.mkdir(conf_d_dir)

        logging.debug("Create directory for common tests configuration")
        # used by server with main config.xml
        self.config_d_dir = p.abspath(p.join(instance_config_dir, 'config.d'))
        os.mkdir(self.config_d_dir)
        users_d_dir = p.abspath(p.join(instance_config_dir, 'users.d'))
        os.mkdir(users_d_dir)
        dictionaries_dir = p.abspath(p.join(instance_config_dir, 'dictionaries'))
        os.mkdir(dictionaries_dir)

        logging.debug("Copy common configuration from helpers")
        # The file is named with 0_ prefix to be processed before other configuration overloads.
        shutil.copy(p.join(HELPERS_DIR, '0_common_instance_config.xml'), self.config_d_dir)
        shutil.copy(p.join(HELPERS_DIR, '0_common_instance_users.xml'), users_d_dir)
        if len(self.custom_dictionaries_paths):
            shutil.copy(p.join(HELPERS_DIR, '0_common_enable_dictionaries.xml'), self.config_d_dir)

        logging.debug("Generate and write macros file")
        macros = self.macros.copy()
        macros['instance'] = self.name
        with open(p.join(conf_d_dir, 'macros.xml'), 'w') as macros_config:
            macros_config.write(self.dict_to_xml({"macros": macros}))

        # Put ZooKeeper config
        if self.with_zookeeper:
            shutil.copy(self.zookeeper_config_path, conf_d_dir)

        if self.with_kerberized_kafka or self.with_kerberized_hdfs:
            shutil.copytree(self.kerberos_secrets_dir, p.abspath(p.join(self.path, 'secrets')))

        # Copy config.d configs
        logging.debug("Copy custom test config files {} to {}".format(self.custom_main_config_paths, self.config_d_dir))
        for path in self.custom_main_config_paths:
            shutil.copy(path, self.config_d_dir)

        # Copy users.d configs
        for path in self.custom_user_config_paths:
            shutil.copy(path, users_d_dir)

        # Copy dictionaries configs to configs/dictionaries
        for path in self.custom_dictionaries_paths:
            shutil.copy(path, dictionaries_dir)

        db_dir = p.abspath(p.join(self.path, 'database'))
        logging.debug("Setup database dir {}".format(db_dir))
        if self.clickhouse_path_dir is not None:
            logging.debug("Database files taken from {}".format(self.clickhouse_path_dir))
            shutil.copytree(self.clickhouse_path_dir, db_dir)
            logging.debug("Database copied from {} to {}".format(self.clickhouse_path_dir, db_dir))
        else:
            os.mkdir(db_dir)

        logs_dir = p.abspath(p.join(self.path, 'logs'))
        logging.debug("Setup logs dir {}".format(logs_dir))
        os.mkdir(logs_dir)

        depends_on = []

        if self.with_mysql:
            depends_on.append("mysql57")

        if self.with_mysql8:
            depends_on.append("mysql80")

        if self.with_kafka:
            depends_on.append("kafka1")
            depends_on.append("schema-registry")

        if self.with_kerberized_kafka:
            depends_on.append("kerberized_kafka1")

        if self.with_kerberized_hdfs:
            depends_on.append("kerberizedhdfs1")

        if self.with_rabbitmq:
            depends_on.append("rabbitmq1")

        if self.with_zookeeper:
            depends_on.append("zoo1")
            depends_on.append("zoo2")
            depends_on.append("zoo3")

        if self.with_minio:
            depends_on.append("minio1")

        self.cluster.env_variables.update(self.env_variables)
        _create_env_file(os.path.join(self.env_file), self.env_variables)

        odbc_ini_path = ""
        if self.odbc_ini_path:
            self._create_odbc_config_file()
            odbc_ini_path = '- ' + self.odbc_ini_path

        entrypoint_cmd = CLICKHOUSE_START_COMMAND

        if self.stay_alive:
            entrypoint_cmd = CLICKHOUSE_STAY_ALIVE_COMMAND

        logging.debug("Entrypoint cmd: {}".format(entrypoint_cmd))

        networks = app_net = ipv4_address = ipv6_address = net_aliases = net_alias1 = ""
        if self.ipv4_address is not None or self.ipv6_address is not None or self.hostname != self.name:
            networks = "networks:"
            app_net = "default:"
            if self.ipv4_address is not None:
                ipv4_address = "ipv4_address: " + self.ipv4_address
            if self.ipv6_address is not None:
                ipv6_address = "ipv6_address: " + self.ipv6_address
            if self.hostname != self.name:
                net_aliases = "aliases:"
                net_alias1 = "- " + self.hostname

        if not self.with_installed_binary:
            binary_volume = "- " + self.server_bin_path + ":/usr/bin/clickhouse"
            odbc_bridge_volume = "- " + self.odbc_bridge_bin_path + ":/usr/bin/clickhouse-odbc-bridge"
        else:
            binary_volume = "- " + self.server_bin_path + ":/usr/share/clickhouse_fresh"
            odbc_bridge_volume = "- " + self.odbc_bridge_bin_path + ":/usr/share/clickhouse-odbc-bridge_fresh"

        with open(self.docker_compose_path, 'w') as docker_compose:
            docker_compose.write(DOCKER_COMPOSE_TEMPLATE.format(
                image=self.image,
                tag=self.tag,
                name=self.name,
                hostname=self.hostname,
                binary_volume=binary_volume,
                odbc_bridge_volume=odbc_bridge_volume,
                instance_config_dir=instance_config_dir,
                config_d_dir=self.config_d_dir,
                db_dir=db_dir,
                tmpfs=str(self.tmpfs),
                logs_dir=logs_dir,
                depends_on=str(depends_on),
                user=os.getuid(),
                env_file=self.env_file,
                odbc_ini_path=odbc_ini_path,
                keytab_path=self.keytab_path,
                krb5_conf=self.krb5_conf,
                entrypoint_cmd=entrypoint_cmd,
                networks=networks,
                app_net=app_net,
                ipv4_address=ipv4_address,
                ipv6_address=ipv6_address,
                net_aliases=net_aliases,
                net_alias1=net_alias1,
            ))

    def destroy_dir(self):
        if p.exists(self.path):
            shutil.rmtree(self.path)


class ClickHouseKiller(object):
    def __init__(self, clickhouse_node):
        self.clickhouse_node = clickhouse_node

    def __enter__(self):
        self.clickhouse_node.stop_clickhouse(kill=True)

    def __exit__(self, exc_type, exc_val, exc_tb):
        self.clickhouse_node.start_clickhouse()<|MERGE_RESOLUTION|>--- conflicted
+++ resolved
@@ -901,16 +901,10 @@
             _create_env_file(os.path.join(self.env_file), self.env_variables)
 
             clickhouse_start_cmd = self.base_cmd + ['up', '-d', '--no-recreate']
-<<<<<<< HEAD
             logging.debug(("Trying to create ClickHouse instance by command %s", ' '.join(map(str, clickhouse_start_cmd))))
             self.up_called = True
-            subprocess.check_output(clickhouse_start_cmd)
+            subprocess_check_call(clickhouse_start_cmd)
             logging.debug("ClickHouse instance created")
-=======
-            print(("Trying to create ClickHouse instance by command %s", ' '.join(map(str, clickhouse_start_cmd))))
-            subprocess_check_call(clickhouse_start_cmd)
-            print("ClickHouse instance created")
->>>>>>> 3509fe88
 
             start_deadline = time.time() + 20.0  # seconds
             for instance in self.instances.values():
