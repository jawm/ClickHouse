#include <daemon/BaseDaemon.h>

#include <DB/Common/ConfigProcessor.h>

#include <sys/stat.h>
#include <sys/types.h>
#include <sys/fcntl.h>
#include <sys/time.h>
#include <errno.h>

#include <string.h>
#include <signal.h>
#include <cxxabi.h>
#include <execinfo.h>
#ifdef __APPLE__
// ucontext is not available without _XOPEN_SOURCE
#define _XOPEN_SOURCE
#endif
#include <ucontext.h>

#include <typeinfo>

#include <common/logger_useful.h>
#include <common/ErrorHandlers.h>

#include <sys/time.h>
#include <sys/resource.h>

#include <iostream>
#include <Poco/Observer.h>
#include <Poco/Logger.h>
#include <Poco/AutoPtr.h>
#include <Poco/SplitterChannel.h>
#include <Poco/Ext/LevelFilterChannel.h>
#include <Poco/Ext/ThreadNumber.h>
#include <Poco/FormattingChannel.h>
#include <Poco/PatternFormatter.h>
#include <Poco/ConsoleChannel.h>
#include <Poco/TaskManager.h>
#include <Poco/File.h>
#include <Poco/Path.h>
#include <Poco/Message.h>
#include <Poco/Util/AbstractConfiguration.h>
#include <Poco/Util/XMLConfiguration.h>
#include <Poco/ScopedLock.h>
#include <Poco/Exception.h>
#include <Poco/ErrorHandler.h>
#include <Poco/NumberFormatter.h>
#include <Poco/Condition.h>
#include <Poco/SyslogChannel.h>

#include <DB/Common/Exception.h>
#include <DB/IO/WriteBufferFromFileDescriptor.h>
#include <DB/IO/ReadBufferFromFileDescriptor.h>
#include <DB/IO/ReadHelpers.h>
#include <DB/IO/WriteHelpers.h>

#include <common/ClickHouseRevision.h>
<<<<<<< HEAD
#include <daemon/OwnPatternFormatter.h>

=======
>>>>>>> 84e4fb00

using Poco::Logger;
using Poco::AutoPtr;
using Poco::Observer;
using Poco::FormattingChannel;
using Poco::SplitterChannel;
using Poco::ConsoleChannel;
using Poco::FileChannel;
using Poco::Path;
using Poco::Message;
using Poco::Util::AbstractConfiguration;


/** Для передачи информации из обработчика сигнала для обработки в другом потоке.
  * Если при получении сигнала надо делать что-нибудь серьёзное (например, вывести сообщение в лог),
  *  то передать нужную информацию через pipe в другой поток и сделать там всю работу
  *  - один из немногих безопасных способов сделать это.
  */
struct Pipe
{
	union
	{
		int fds[2];
		struct
		{
			int read_fd;
			int write_fd;
		};
	};

	Pipe()
	{
		read_fd = -1;
		write_fd = -1;

		if (0 != pipe(fds))
			DB::throwFromErrno("Cannot create pipe");
	}

	void close()
	{
		if (-1 != read_fd)
		{
			::close(read_fd);
			read_fd = -1;
		}

		if (-1 != write_fd)
		{
			::close(write_fd);
			write_fd = -1;
		}
	}

	~Pipe()
	{
		close();
	}
};


Pipe signal_pipe;


/** Устанавливает обработчик сигнала по умолчанию, и отправляет себе сигнал sig.
  * Вызывается изнутри пользовательского обработчика сигнала, чтобы записать core dump.
  */
static void call_default_signal_handler(int sig)
{
	signal(sig, SIG_DFL);
	kill(getpid(), sig);
}


using ThreadNumber = decltype(Poco::ThreadNumber::get());
static const size_t buf_size = sizeof(int) + sizeof(siginfo_t) + sizeof(ucontext_t) + sizeof(ThreadNumber);

using signal_function = void(int, siginfo_t*, void*);

static void writeSignalIDtoSignalPipe(int sig)
{
	char buf[buf_size];
	DB::WriteBufferFromFileDescriptor out(signal_pipe.write_fd, buf_size, buf);
	DB::writeBinary(sig, out);
	out.next();
}

/** Обработчик сигналов HUP / USR1 */
static void closeLogsSignalHandler(int sig, siginfo_t * info, void * context)
{
	writeSignalIDtoSignalPipe(sig);
}

static void terminateRequestedSignalHandler(int sig, siginfo_t * info, void * context)
{
	writeSignalIDtoSignalPipe(sig);
}


/** Обработчик некоторых сигналов. Выводит информацию в лог (если получится).
  */
static void faultSignalHandler(int sig, siginfo_t * info, void * context)
{
	char buf[buf_size];
	DB::WriteBufferFromFileDescriptor out(signal_pipe.write_fd, buf_size, buf);

	DB::writeBinary(sig, out);
	DB::writePODBinary(*info, out);
	DB::writePODBinary(*reinterpret_cast<const ucontext_t *>(context), out);
	DB::writeBinary(Poco::ThreadNumber::get(), out);

	out.next();

	/// Время, за которое читающий из pipe поток должен попытаться успеть вывести в лог stack trace.
	::sleep(10);

	call_default_signal_handler(sig);
}


static bool already_printed_stack_trace = false;


/** Получает информацию через pipe.
  * При получении сигнала HUP / USR1 закрывает лог-файлы.
  * При получении информации из std::terminate, выводит её в лог.
  * При получении других сигналов, выводит информацию в лог.
  */
class SignalListener : public Poco::Runnable
{
public:
	enum Signals : int
	{
		StdTerminate = -1,
		StopThread = -2
	};

	SignalListener(BaseDaemon & daemon_)
	: log(&Logger::get("BaseDaemon"))
	, daemon(daemon_)
	{
	}

	void run()
	{
		char buf[buf_size];
		DB::ReadBufferFromFileDescriptor in(signal_pipe.read_fd, buf_size, buf);

		while (!in.eof())
		{
			int sig = 0;
			DB::readBinary(sig, in);

			if (sig == Signals::StopThread)
			{
				LOG_INFO(log, "Stop SignalListener thread");
				break;
			}
			else if (sig == SIGHUP || sig == SIGUSR1)
			{
				LOG_DEBUG(log, "Received signal to close logs.");
				BaseDaemon::instance().closeLogs();
				LOG_INFO(log, "Opened new log file after received signal.");
			}
			else if (sig == Signals::StdTerminate)
			{
				ThreadNumber thread_num;
				std::string message;

				DB::readBinary(thread_num, in);
				DB::readBinary(message, in);

				onTerminate(message, thread_num);
			}
			else if (sig == SIGINT ||
				sig == SIGQUIT ||
				sig == SIGTERM)
			{
				daemon.handleSignal(sig);
			}
			else
			{
				siginfo_t info;
				ucontext_t context;
				ThreadNumber thread_num;

				DB::readPODBinary(info, in);
				DB::readPODBinary(context, in);
				DB::readBinary(thread_num, in);

				onFault(sig, info, context, thread_num);
			}
		}
	}

private:
	Logger * log;
	BaseDaemon & daemon;

private:
	void onTerminate(const std::string & message, ThreadNumber thread_num) const
	{
		LOG_ERROR(log, "(from thread " << thread_num << ") " << message);
	}

	void onFault(int sig, siginfo_t & info, ucontext_t & context, ThreadNumber thread_num) const
	{
		LOG_ERROR(log, "########################################");
		LOG_ERROR(log, "(from thread " << thread_num << ") "
			<< "Received signal " << strsignal(sig) << " (" << sig << ")" << ".");

		if (sig == SIGSEGV)
		{
			/// Выводим информацию об адресе и о причине.
			if (nullptr == info.si_addr)
				LOG_ERROR(log, "Address: NULL pointer.");
			else
				LOG_ERROR(log, "Address: " << info.si_addr
					<< (info.si_code == SEGV_ACCERR ? ". Attempted access has violated the permissions assigned to the memory area." : ""));
		}

		if (already_printed_stack_trace)
			return;

		void * caller_address = nullptr;

#if defined(__x86_64__)
		/// Get the address at the time the signal was raised from the RIP (x86-64)
		#if defined(__FreeBSD__)
		caller_address = reinterpret_cast<void *>(context.uc_mcontext.mc_rip);
		#elif defined(__APPLE__)
		caller_address = reinterpret_cast<void *>(context.uc_mcontext->__ss.__rip);
		#else
		caller_address = reinterpret_cast<void *>(context.uc_mcontext.gregs[REG_RIP]);
		#endif
#elif defined(__aarch64__)
		caller_address = reinterpret_cast<void *>(context.uc_mcontext.pc);
#endif

		static const int max_frames = 50;
		void * frames[max_frames];
		int frames_size = backtrace(frames, max_frames);

		if (frames_size >= 2)
		{
			/// Overwrite sigaction with caller's address
			if (caller_address && (frames_size < 3 || caller_address != frames[2]))
				frames[1] = caller_address;

			char ** symbols = backtrace_symbols(frames, frames_size);

			if (!symbols)
			{
				if (caller_address)
					LOG_ERROR(log, "Caller address: " << caller_address);
			}
			else
			{
				for (int i = 1; i < frames_size; ++i)
				{
					/// Делаем demangling имён. Имя находится в скобках, до символа '+'.

					char * name_start = nullptr;
					char * name_end = nullptr;
					char * demangled_name = nullptr;
					int status = 0;

					if (nullptr != (name_start = strchr(symbols[i], '('))
						&& nullptr != (name_end = strchr(name_start, '+')))
					{
						++name_start;
						*name_end = '\0';
						demangled_name = abi::__cxa_demangle(name_start, 0, 0, &status);
						*name_end = '+';
					}

					std::stringstream res;

					res << i << ". ";

					if (nullptr != demangled_name && 0 == status)
					{
						res.write(symbols[i], name_start - symbols[i]);
						res << demangled_name << name_end;
					}
					else
						res << symbols[i];

					LOG_ERROR(log, res.rdbuf());
				}
			}
		}
	}
};


/** Для использования с помощью std::set_terminate.
  * Собирает чуть больше информации, чем __gnu_cxx::__verbose_terminate_handler,
  *  и отправляет её в pipe. Другой поток читает из pipe и выводит её в лог.
  * См. исходники в libstdc++-v3/libsupc++/vterminate.cc
  */
static void terminate_handler()
{
	static __thread bool terminating = false;
	if (terminating)
	{
		abort();
		return;
	}

	terminating = true;

	/// Сюда записываем информацию для логгирования.
	std::stringstream log;

	std::type_info * t = abi::__cxa_current_exception_type();
	if (t)
	{
		/// Note that "name" is the mangled name.
		char const * name = t->name();
		{
			int status = -1;
			char * dem = 0;

			dem = abi::__cxa_demangle(name, 0, 0, &status);

		    log << "Terminate called after throwing an instance of " << (status == 0 ? dem : name) << std::endl;

			if (status == 0)
				free(dem);
		}

		already_printed_stack_trace = true;

		/// If the exception is derived from std::exception, we can give more information.
		try
		{
			throw;
		}
		catch (DB::Exception & e)
		{
			log << "Code: " << e.code() << ", e.displayText() = " << e.displayText() << ", e.what() = " << e.what() << std::endl;
		}
		catch (Poco::Exception & e)
		{
			log << "Code: " << e.code() << ", e.displayText() = " << e.displayText() << ", e.what() = " << e.what() << std::endl;
		}
		catch (const std::exception & e)
		{
			log << "what(): " << e.what() << std::endl;
		}
		catch (...)
		{
		}

		log << "Stack trace:\n\n" << StackTrace().toString() << std::endl;
	}
	else
	{
	    log << "Terminate called without an active exception" << std::endl;
	}

	static const size_t buf_size = 1024;

	std::string log_message = log.str();
	if (log_message.size() > buf_size - 16)
		log_message.resize(buf_size - 16);

	char buf[buf_size];
	DB::WriteBufferFromFileDescriptor out(signal_pipe.write_fd, buf_size, buf);

	DB::writeBinary(SignalListener::StdTerminate, out);
	DB::writeBinary(Poco::ThreadNumber::get(), out);
	DB::writeBinary(log_message, out);
	out.next();

    abort();
}


static std::string createDirectory(const std::string & _path)
{
	Poco::Path path(_path);
	std::string str;
	for(int j=0;j<path.depth();++j)
	{
		str += "/";
		str += path[j];

		int res = ::mkdir(str.c_str(), 0700);
		if( res && (errno!=EEXIST) )
		{
			throw std::runtime_error(std::string("Can't create dir - ") + str + " - " + strerror(errno));
		}
	}

	return str;
};


void BaseDaemon::reloadConfiguration()
{
	/** Если программа запущена не в режиме демона, и не указан параметр config-file,
	  *  то будем использовать параметры из файла config.xml в текущей директории,
	  *  но игнорировать заданные в нём параметры логгирования.
	  * (Чтобы при запуске с минимумом параметров, лог выводился в консоль.)
	  * При этом, параметры логгирования, заданные в командной строке, не игнорируются.
	  */
	std::string log_command_line_option = config().getString("logger.log", "");
	ConfigurationPtr processed_config = ConfigProcessor(false, true).loadConfig(config().getString("config-file", "config.xml"));
	config().add(processed_config.duplicate(), PRIO_DEFAULT, false);
	log_to_console = !config().getBool("application.runAsDaemon", false) && log_command_line_option.empty();
}


<<<<<<< HEAD
=======
/** Форматирует по своему.
  * Некоторые детали невозможно получить, используя только Poco::PatternFormatter.
  *
  * Во-первых, используется номер потока не среди потоков Poco::Thread,
  *  а среди всех потоков, для которых был получен номер (см. ThreadNumber.h)
  *
  * Во-вторых, корректно выводится локальная дата и время.
  * Poco::PatternFormatter плохо работает с локальным временем,
  *  в ситуациях, когда в ближайшем будущем намечается отмена или введение daylight saving time.
  *  - см. исходники Poco и http://thread.gmane.org/gmane.comp.time.tz/8883
  *
  * Также сделан чуть более эффективным (что имеет мало значения).
  */
class OwnPatternFormatter : public Poco::PatternFormatter
{
public:
	enum Options
	{
		ADD_NOTHING = 0,
		ADD_LAYER_TAG = 1 << 0
	};

	OwnPatternFormatter(const BaseDaemon & daemon_, Options options_ = ADD_NOTHING) : Poco::PatternFormatter(""), daemon(daemon_), options(options_) {}

	void format(const Message & msg, std::string & text) override
	{
		DB::WriteBufferFromString wb(text);

		/// For syslog: tag must be before message and first whitespace.
		if (options & ADD_LAYER_TAG)
		{
			auto layer = daemon.getLayer();
			if (layer)
			{
				writeCString("layer[", wb);
				DB::writeIntText(*layer, wb);
				writeCString("]: ", wb);
			}
		}

		/// Output time with microsecond resolution.
		timeval tv;
		if (0 != gettimeofday(&tv, nullptr))
			DB::throwFromErrno("Cannot gettimeofday");

		/// Change delimiters in date for compatibility with old logs.
		DB::writeDateTimeText<'.', ':'>(tv.tv_sec, wb);

		DB::writeChar('.', wb);
		DB::writeChar('0' + ((tv.tv_usec / 100000) % 10), wb);
		DB::writeChar('0' + ((tv.tv_usec / 10000) % 10), wb);
		DB::writeChar('0' + ((tv.tv_usec / 1000) % 10), wb);
		DB::writeChar('0' + ((tv.tv_usec / 100) % 10), wb);
		DB::writeChar('0' + ((tv.tv_usec / 10) % 10), wb);
		DB::writeChar('0' + ((tv.tv_usec / 1) % 10), wb);

		writeCString(" [ ", wb);
		DB::writeIntText(Poco::ThreadNumber::get(), wb);
		writeCString(" ] <", wb);
		DB::writeString(getPriorityName(static_cast<int>(msg.getPriority())), wb);
		writeCString("> ", wb);
		DB::writeString(msg.getSource(), wb);
		writeCString(": ", wb);
		DB::writeString(msg.getText(), wb);
	}

private:
	const BaseDaemon & daemon;
	Options options;
};


>>>>>>> 84e4fb00
/// Для создания и уничтожения unique_ptr, который в заголовочном файле объявлен от incomplete type.
BaseDaemon::BaseDaemon() = default;


BaseDaemon::~BaseDaemon()
{
	writeSignalIDtoSignalPipe(SignalListener::StopThread);
	signal_listener_thread.join();
	signal_pipe.close();
}


void BaseDaemon::terminate()
{
	getTaskManager().cancelAll();
	if (::kill(Poco::Process::id(), SIGTERM) != 0)
	{
		throw Poco::SystemException("cannot terminate process");
	}
}

void BaseDaemon::kill()
{
	pid.clear();
	Poco::Process::kill(getpid());
}

void BaseDaemon::sleep(double seconds)
{
	wakeup_event.reset();
	wakeup_event.tryWait(seconds * 1000);
}

void BaseDaemon::wakeup()
{
	wakeup_event.set();
}


/// Строит необходимые логгеры
void BaseDaemon::buildLoggers()
{
	/// Сменим директорию для лога
	if (config().hasProperty("logger.log") && !log_to_console)
	{
		std::string path = createDirectory(config().getString("logger.log"));
		if (config().getBool("application.runAsDaemon", false)
			&& chdir(path.c_str()) != 0)
			throw Poco::Exception("Cannot change directory to " + path);
	}
	else
	{
		if (config().getBool("application.runAsDaemon", false)
			&& chdir("/tmp") != 0)
			throw Poco::Exception("Cannot change directory to /tmp");
	}

	if (config().hasProperty("logger.errorlog") && !log_to_console)
		createDirectory(config().getString("logger.errorlog"));

	if (config().hasProperty("logger.log") && !log_to_console)
	{
		std::cerr << "Should logs to " << config().getString("logger.log") << std::endl;

		// splitter
		Poco::AutoPtr<SplitterChannel> split = new SplitterChannel;

		// set up two channel chains
		Poco::AutoPtr<OwnPatternFormatter> pf = new OwnPatternFormatter(this);
		pf->setProperty("times", "local");
		Poco::AutoPtr<FormattingChannel> log = new FormattingChannel(pf);
		log_file = new FileChannel;
		log_file->setProperty("path", Poco::Path(config().getString("logger.log")).absolute().toString());
		log_file->setProperty("rotation", config().getRawString("logger.size", "100M"));
		log_file->setProperty("archive", "number");
		log_file->setProperty("compress", config().getRawString("logger.compress", "true"));
		log_file->setProperty("purgeCount", config().getRawString("logger.count", "1"));
		log->setChannel(log_file);
		split->addChannel(log);
		log_file->open();

		if (config().hasProperty("logger.errorlog"))
		{
			std::cerr << "Should error logs to " << config().getString("logger.errorlog") << std::endl;
			Poco::AutoPtr<Poco::LevelFilterChannel> level = new Poco::LevelFilterChannel;
			level->setLevel(Message::PRIO_NOTICE);
			Poco::AutoPtr<OwnPatternFormatter> pf = new OwnPatternFormatter(this);
			pf->setProperty("times", "local");
			Poco::AutoPtr<FormattingChannel> errorlog = new FormattingChannel(pf);
			error_log_file = new FileChannel;
			error_log_file->setProperty("path", Poco::Path(config().getString("logger.errorlog")).absolute().toString());
			error_log_file->setProperty("rotation", config().getRawString("logger.size", "100M"));
			error_log_file->setProperty("archive", "number");
			error_log_file->setProperty("compress", config().getRawString("logger.compress", "true"));
			error_log_file->setProperty("purgeCount", config().getRawString("logger.count", "1"));
			errorlog->setChannel(error_log_file);
			level->setChannel(errorlog);
			split->addChannel(level);
			errorlog->open();
		}

		if (config().getBool("logger.use_syslog", false) || config().getBool("dynamic_layer_selection", false))
		{
			Poco::AutoPtr<OwnPatternFormatter> pf = new OwnPatternFormatter(this, OwnPatternFormatter::ADD_LAYER_TAG);
			pf->setProperty("times", "local");
			Poco::AutoPtr<FormattingChannel> log = new FormattingChannel(pf);
			syslog_channel = new Poco::SyslogChannel(commandName(), Poco::SyslogChannel::SYSLOG_CONS | Poco::SyslogChannel::SYSLOG_PID, Poco::SyslogChannel::SYSLOG_DAEMON);
			log->setChannel(syslog_channel);
			split->addChannel(log);
			syslog_channel->open();
		}

		split->open();
		logger().close();
		logger().setChannel(split);
	}
	else
	{
		// Выводим на консоль
		Poco::AutoPtr<ConsoleChannel> file = new ConsoleChannel;
		Poco::AutoPtr<OwnPatternFormatter> pf = new OwnPatternFormatter(this);
		pf->setProperty("times", "local");
		Poco::AutoPtr<FormattingChannel> log = new FormattingChannel(pf);
		log->setChannel(file);

		logger().close();
		logger().setChannel(log);
		logger().warning("Logging to console");
	}

	// Уровни для всех
	logger().setLevel(config().getString("logger.level", "trace"));

	// Прикрутим к корневому логгеру
	Logger::root().setLevel(logger().getLevel());
	Logger::root().setChannel(logger().getChannel());

	// Уровни для явно указанных логгеров
	AbstractConfiguration::Keys levels;
	config().keys("logger.levels", levels);

	if(!levels.empty())
		for(AbstractConfiguration::Keys::iterator it = levels.begin(); it != levels.end(); ++it)
			Logger::get(*it).setLevel(config().getString("logger.levels." + *it, "trace"));
}


void BaseDaemon::closeLogs()
{
	if (log_file)
		log_file->close();
	if (error_log_file)
		error_log_file->close();

	if (!log_file)
		logger().warning("Logging to console but received signal to close log file (ignoring).");
}

std::string BaseDaemon::getDefaultCorePath () const
{
	return "/opt/cores/";
}

void BaseDaemon::initialize(Application& self)
{
	task_manager.reset(new Poco::TaskManager);
	ServerApplication::initialize(self);

	bool is_daemon = config().getBool("application.runAsDaemon", false);

	if (is_daemon)
	{
		/** При создании pid файла и поиске конфигурации, будем интерпретировать относительные пути
		  * от директории запуска программы.
		  */
		std::string path = Poco::Path(config().getString("application.path")).setFileName("").toString();
		if (0 != chdir(path.c_str()))
			throw Poco::Exception("Cannot change directory to " + path);
	}

	/// Считаем конфигурацию
	reloadConfiguration();

	/// В случае падения - сохраняем коры
	{
		struct rlimit rlim;
		if (getrlimit(RLIMIT_CORE, &rlim))
			throw Poco::Exception("Cannot getrlimit");
		/// 1 GiB. Если больше - они слишком долго пишутся на диск.
		rlim.rlim_cur = config().getUInt64("core_dump.size_limit", 1024 * 1024 * 1024);

		if (setrlimit(RLIMIT_CORE, &rlim))
		{
		#if !defined(ADDRESS_SANITIZER) && !defined(THREAD_SANITIZER)
			throw Poco::Exception("Cannot setrlimit");
		#else
			/// Не работает под address/thread sanitizer. http://lists.llvm.org/pipermail/llvm-bugs/2013-April/027880.html
			std::cerr << "Cannot setrlimit\n";
		#endif
		}
	}

	/// This must be done before any usage of DateLUT. In particular, before any logging.
	if (config().has("timezone"))
	{
		if (0 != setenv("TZ", config().getString("timezone").data(), 1))
			throw Poco::Exception("Cannot setenv TZ variable");

		tzset();
	}

	std::string log_path = config().getString("logger.log", "");
	if (!log_path.empty())
		log_path = Poco::Path(log_path).setFileName("").toString();

	if (is_daemon)
	{
		/** Переназначим stdout, stderr в отдельные файлы в директориях с логами.
		  * Некоторые библиотеки пишут в stderr в случае ошибок или в отладочном режиме,
		  *  и этот вывод иногда имеет смысл смотреть даже когда программа запущена в режиме демона.
		  * Делаем это до buildLoggers, чтобы ошибки во время инициализации логгера, попали в эти файлы.
		  */
		if (!log_path.empty())
		{
			std::string stdout_path = log_path + "/stdout";
			if (!freopen(stdout_path.c_str(), "a+", stdout))
				throw Poco::OpenFileException("Cannot attach stdout to " + stdout_path);

			std::string stderr_path = log_path + "/stderr";
			if (!freopen(stderr_path.c_str(), "a+", stderr))
				throw Poco::OpenFileException("Cannot attach stderr to " + stderr_path);
		}

		/// Создадим pid-file.
		if (is_daemon && config().has("pid"))
			pid.seed(config().getString("pid"));
	}

	buildLoggers();

	if (is_daemon)
	{
		/** Сменим директорию на ту, куда надо писать core файлы.
		  * Делаем это после buildLoggers, чтобы не менять текущую директорию раньше.
		  * Это важно, если конфиги расположены в текущей директории.
		  */

		std::string core_path = config().getString("core_path", "");
		if (core_path.empty())
			core_path = getDefaultCorePath();
		Poco::File(core_path).createDirectories();

		Poco::File cores = core_path;
		if (!( cores.exists() && cores.isDirectory() ))
		{
			core_path = !log_path.empty() ? log_path : "/opt/";
			Poco::File(core_path).createDirectories();
		}

		if (0 != chdir(core_path.c_str()))
			throw Poco::Exception("Cannot change directory to " + core_path);
	}

	/// Ставим terminate_handler
	std::set_terminate(terminate_handler);

	/// Ставим обработчики сигналов
	auto add_signal_handler =
		[](const std::vector<int> & signals, signal_function handler)
		{
			struct sigaction sa;
			memset(&sa, 0, sizeof(sa));
			sa.sa_sigaction = handler;
			sa.sa_flags = SA_SIGINFO;

			{
				if (sigemptyset(&sa.sa_mask))
					throw Poco::Exception("Cannot set signal handler.");

				for (auto signal : signals)
					if (sigaddset(&sa.sa_mask, signal))
						throw Poco::Exception("Cannot set signal handler.");

				for (auto signal : signals)
					if (sigaction(signal, &sa, 0))
						throw Poco::Exception("Cannot set signal handler.");
			}
		};

	add_signal_handler({SIGABRT, SIGSEGV, SIGILL, SIGBUS, SIGSYS, SIGFPE, SIGPIPE}, faultSignalHandler);
	add_signal_handler({SIGHUP, SIGUSR1}, closeLogsSignalHandler);
	add_signal_handler({SIGINT, SIGQUIT, SIGTERM}, terminateRequestedSignalHandler);

	/// Ставим ErrorHandler для потоков
	static KillingErrorHandler killing_error_handler;
	Poco::ErrorHandler::set(&killing_error_handler);

	/// Выведем ревизию демона
	logRevision();

	signal_listener.reset(new SignalListener(*this));
	signal_listener_thread.start(*signal_listener);

	graphite_writer.reset(new GraphiteWriter("graphite"));
}

void BaseDaemon::logRevision() const
{
	Logger::root().information("Starting daemon with revision " + Poco::NumberFormatter::format(ClickHouseRevision::get()));
}

/// Заставляет демон завершаться, если хотя бы одна задача завершилась неудачно
void BaseDaemon::exitOnTaskError()
{
	Observer<BaseDaemon, Poco::TaskFailedNotification> obs(*this, &BaseDaemon::handleNotification);
	getTaskManager().addObserver(obs);
}

/// Используется при exitOnTaskError()
void BaseDaemon::handleNotification(Poco::TaskFailedNotification *_tfn)
{
	task_failed = true;
	AutoPtr<Poco::TaskFailedNotification> fn(_tfn);
	Logger *lg = &(logger());
	LOG_ERROR(lg, "Task '" << fn->task()->name() << "' failed. Daemon is shutting down. Reason - " << fn->reason().displayText());
	ServerApplication::terminate();
}

void BaseDaemon::defineOptions(Poco::Util::OptionSet& _options)
{
	Poco::Util::ServerApplication::defineOptions (_options);

	_options.addOption(
		Poco::Util::Option ("config-file", "C", "load configuration from a given file")
			.required (false)
			.repeatable (false)
			.argument ("<file>")
			.binding("config-file")
			);

	_options.addOption(
		Poco::Util::Option ("log-file", "L", "use given log file")
			.required (false)
			.repeatable (false)
			.argument ("<file>")
			.binding("logger.log")
			);

	_options.addOption(
		Poco::Util::Option ("errorlog-file", "E", "use given log file for errors only")
			.required (false)
			.repeatable (false)
			.argument ("<file>")
			.binding("logger.errorlog")
			);

	_options.addOption(
		Poco::Util::Option ("pid-file", "P", "use given pidfile")
			.required (false)
			.repeatable (false)
			.argument ("<file>")
			.binding("pid")
			);
}


void BaseDaemon::PID::seed(const std::string & file_)
{
	/// переведём путь в абсолютный
	file = Poco::Path(file_).absolute().toString();

	int fd = open(file.c_str(),
		O_CREAT | O_EXCL | O_WRONLY,
		S_IRUSR | S_IWUSR | S_IRGRP | S_IWGRP | S_IROTH | S_IWOTH);

	if (-1 == fd)
	{
		file.clear();
		if (EEXIST == errno)
			throw Poco::Exception("Pid file exists, should not start daemon.");
		throw Poco::CreateFileException("Cannot create pid file.");
	}

	try
	{
		std::stringstream s;
		s << getpid();
		if (static_cast<ssize_t>(s.str().size()) != write(fd, s.str().c_str(), s.str().size()))
			throw Poco::Exception("Cannot write to pid file.");
	}
	catch (...)
	{
		close(fd);
		throw;
	}

	close(fd);
}

void BaseDaemon::PID::clear()
{
	if (!file.empty())
	{
		Poco::File(file).remove();
		file.clear();
	}
}

void BaseDaemon::handleSignal(int signal_id)
{
	if (signal_id == SIGINT ||
		signal_id == SIGQUIT ||
		signal_id == SIGTERM)
	{
		std::unique_lock<std::mutex> lock(signal_handler_mutex);
		{
			++terminate_signals_counter;
			sigint_signals_counter += signal_id == SIGINT;
			signal_event.notify_all();
		}

		onInterruptSignals(signal_id);
	}
	else
		throw DB::Exception(std::string("Unsupported signal: ") + strsignal(signal_id));
}

void BaseDaemon::onInterruptSignals(int signal_id)
{
	is_cancelled = true;
	LOG_INFO(&logger(), "Received termination signal (" << strsignal(signal_id) << ")");

	if (sigint_signals_counter >= 2)
	{
		LOG_INFO(&logger(), "Received second signal Interrupt. Immediately terminate.");
		kill();
	}
}


void BaseDaemon::waitForTerminationRequest()
{
	std::unique_lock<std::mutex> lock(signal_handler_mutex);
	signal_event.wait(lock, [this](){ return terminate_signals_counter > 0; });
}
<|MERGE_RESOLUTION|>--- conflicted
+++ resolved
@@ -56,11 +56,7 @@
 #include <DB/IO/WriteHelpers.h>
 
 #include <common/ClickHouseRevision.h>
-<<<<<<< HEAD
 #include <daemon/OwnPatternFormatter.h>
-
-=======
->>>>>>> 84e4fb00
 
 using Poco::Logger;
 using Poco::AutoPtr;
@@ -476,81 +472,6 @@
 }
 
 
-<<<<<<< HEAD
-=======
-/** Форматирует по своему.
-  * Некоторые детали невозможно получить, используя только Poco::PatternFormatter.
-  *
-  * Во-первых, используется номер потока не среди потоков Poco::Thread,
-  *  а среди всех потоков, для которых был получен номер (см. ThreadNumber.h)
-  *
-  * Во-вторых, корректно выводится локальная дата и время.
-  * Poco::PatternFormatter плохо работает с локальным временем,
-  *  в ситуациях, когда в ближайшем будущем намечается отмена или введение daylight saving time.
-  *  - см. исходники Poco и http://thread.gmane.org/gmane.comp.time.tz/8883
-  *
-  * Также сделан чуть более эффективным (что имеет мало значения).
-  */
-class OwnPatternFormatter : public Poco::PatternFormatter
-{
-public:
-	enum Options
-	{
-		ADD_NOTHING = 0,
-		ADD_LAYER_TAG = 1 << 0
-	};
-
-	OwnPatternFormatter(const BaseDaemon & daemon_, Options options_ = ADD_NOTHING) : Poco::PatternFormatter(""), daemon(daemon_), options(options_) {}
-
-	void format(const Message & msg, std::string & text) override
-	{
-		DB::WriteBufferFromString wb(text);
-
-		/// For syslog: tag must be before message and first whitespace.
-		if (options & ADD_LAYER_TAG)
-		{
-			auto layer = daemon.getLayer();
-			if (layer)
-			{
-				writeCString("layer[", wb);
-				DB::writeIntText(*layer, wb);
-				writeCString("]: ", wb);
-			}
-		}
-
-		/// Output time with microsecond resolution.
-		timeval tv;
-		if (0 != gettimeofday(&tv, nullptr))
-			DB::throwFromErrno("Cannot gettimeofday");
-
-		/// Change delimiters in date for compatibility with old logs.
-		DB::writeDateTimeText<'.', ':'>(tv.tv_sec, wb);
-
-		DB::writeChar('.', wb);
-		DB::writeChar('0' + ((tv.tv_usec / 100000) % 10), wb);
-		DB::writeChar('0' + ((tv.tv_usec / 10000) % 10), wb);
-		DB::writeChar('0' + ((tv.tv_usec / 1000) % 10), wb);
-		DB::writeChar('0' + ((tv.tv_usec / 100) % 10), wb);
-		DB::writeChar('0' + ((tv.tv_usec / 10) % 10), wb);
-		DB::writeChar('0' + ((tv.tv_usec / 1) % 10), wb);
-
-		writeCString(" [ ", wb);
-		DB::writeIntText(Poco::ThreadNumber::get(), wb);
-		writeCString(" ] <", wb);
-		DB::writeString(getPriorityName(static_cast<int>(msg.getPriority())), wb);
-		writeCString("> ", wb);
-		DB::writeString(msg.getSource(), wb);
-		writeCString(": ", wb);
-		DB::writeString(msg.getText(), wb);
-	}
-
-private:
-	const BaseDaemon & daemon;
-	Options options;
-};
-
-
->>>>>>> 84e4fb00
 /// Для создания и уничтожения unique_ptr, который в заголовочном файле объявлен от incomplete type.
 BaseDaemon::BaseDaemon() = default;
 
