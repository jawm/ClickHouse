--- conflicted
+++ resolved
@@ -598,19 +598,12 @@
 }
 
 
-<<<<<<< HEAD
-void MergeTreeDataPart::loadColumnsChecksumsIndex(bool require_columns_checksums, bool check_consistency)
-=======
 void MergeTreeDataPart::loadColumnsChecksumsIndexes(bool require_columns_checksums, bool check_consistency)
->>>>>>> 392b59a2
 {
     loadColumns(require_columns_checksums);
     loadChecksums(require_columns_checksums);
     loadIndex();
-<<<<<<< HEAD
-=======
     loadPartitionAndMinMaxIndex();
->>>>>>> 392b59a2
     if (check_consistency)
         checkConsistency(require_columns_checksums);
 }
