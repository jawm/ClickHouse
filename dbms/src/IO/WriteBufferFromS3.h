#pragma once

#include <memory>
#include <vector>
#include <Core/Types.h>
#include <IO/ConnectionTimeouts.h>
#include <IO/HTTPCommon.h>
#include <IO/BufferWithOwnMemory.h>
#include <IO/WriteBuffer.h>
#include <IO/WriteBufferFromString.h>
#include <Poco/Net/HTTPBasicCredentials.h>
#include <Poco/Net/HTTPRequest.h>
#include <Poco/URI.h>


namespace DB
{
/* Perform S3 HTTP PUT request.
 */
class WriteBufferFromS3 : public BufferWithOwnMemory<WriteBuffer>
{
private:
    Poco::URI uri;
    String access_key_id;
    String secret_access_key;
    size_t minimum_upload_part_size;
    ConnectionTimeouts timeouts;
    String buffer_string;
    std::unique_ptr<WriteBufferFromString> temporary_buffer;
    size_t last_part_size;
    RemoteHostFilter remote_host_filter;

    /// Upload in S3 is made in parts.
    /// We initiate upload, then upload each part and get ETag as a response, and then finish upload with listing all our parts.
    String upload_id;
    std::vector<String> part_tags;

public:
    explicit WriteBufferFromS3(const Poco::URI & uri,
        const String & access_key_id,
        const String & secret_access_key,
        size_t minimum_upload_part_size_,
<<<<<<< HEAD
        const ConnectionTimeouts & timeouts = {},
        const Poco::Net::HTTPBasicCredentials & credentials = {},
        size_t buffer_size_ = DBMS_DEFAULT_BUFFER_SIZE,
        const RemoteHostFilter & remote_host_filter_ = {});
=======
        const ConnectionTimeouts & timeouts = {});
>>>>>>> 8cb54021

    void nextImpl() override;

    /// Receives response from the server after sending all data.
    void finalize() override;

    ~WriteBufferFromS3() override;

private:
    void initiate();
    void writePart(const String & data);
    void complete();
};

}<|MERGE_RESOLUTION|>--- conflicted
+++ resolved
@@ -40,14 +40,8 @@
         const String & access_key_id,
         const String & secret_access_key,
         size_t minimum_upload_part_size_,
-<<<<<<< HEAD
         const ConnectionTimeouts & timeouts = {},
-        const Poco::Net::HTTPBasicCredentials & credentials = {},
-        size_t buffer_size_ = DBMS_DEFAULT_BUFFER_SIZE,
         const RemoteHostFilter & remote_host_filter_ = {});
-=======
-        const ConnectionTimeouts & timeouts = {});
->>>>>>> 8cb54021
 
     void nextImpl() override;
 
