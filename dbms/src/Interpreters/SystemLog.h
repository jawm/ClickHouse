#pragma once

#include <thread>
#include <atomic>
#include <boost/noncopyable.hpp>
#include <common/logger_useful.h>
#include <Core/Types.h>
#include <Common/ConcurrentBoundedQueue.h>
#include <Storages/IStorage.h>
#include <Interpreters/Context.h>
#include <Common/Stopwatch.h>
#include <Parsers/ASTCreateQuery.h>
#include <Parsers/parseQuery.h>
#include <Parsers/ParserCreateQuery.h>
#include <Parsers/ASTRenameQuery.h>
#include <Parsers/formatAST.h>
#include <Parsers/ASTInsertQuery.h>
#include <Interpreters/InterpreterCreateQuery.h>
#include <Interpreters/InterpreterRenameQuery.h>
#include <Interpreters/InterpreterInsertQuery.h>
#include <Common/setThreadName.h>
#include <Common/ThreadPool.h>
#include <IO/WriteHelpers.h>
#include <Poco/Util/AbstractConfiguration.h>


namespace DB
{


/** Allow to store structured log in system table.
  *
  * Logging is asynchronous. Data is put into queue from where it will be read by separate thread.
  * That thread inserts log into a table with no more than specified periodicity.
  */

/** Structure of log, template parameter.
  * Structure could change on server version update.
  * If on first write, existing table has different structure,
  *  then it get renamed (put aside) and new table is created.
  */
/* Example:
    struct LogElement
    {
        /// default constructor must be available
        /// fields

        static std::string name();
        static Block createBlock();
        void appendToBlock(Block & block) const;
    };
    */


#define DBMS_SYSTEM_LOG_QUEUE_SIZE 1048576

class Context;
class QueryLog;
class QueryThreadLog;
class PartLog;
class TraceLog;


/// System logs should be destroyed in destructor of the last Context and before tables,
///  because SystemLog destruction makes insert query while flushing data into underlying tables
struct SystemLogs
{
    SystemLogs(Context & global_context, const Poco::Util::AbstractConfiguration & config);
    ~SystemLogs();

<<<<<<< HEAD
    std::unique_ptr<QueryLog> query_log;                /// Used to log queries.
    std::unique_ptr<QueryThreadLog> query_thread_log;   /// Used to log query threads.
    std::unique_ptr<PartLog> part_log;                  /// Used to log operations with parts
    std::unique_ptr<TraceLog> trace_log;                /// Used to log traces from query profiler
=======
    std::shared_ptr<QueryLog> query_log;                /// Used to log queries.
    std::shared_ptr<QueryThreadLog> query_thread_log;   /// Used to log query threads.
    std::shared_ptr<PartLog> part_log;                  /// Used to log operations with parts
>>>>>>> 2a57e691

    String part_log_database;
};


template <typename LogElement>
class SystemLog : private boost::noncopyable
{
public:
    using Self = SystemLog;

    /** Parameter: table name where to write log.
      * If table is not exists, then it get created with specified engine.
      * If it already exists, then its structure is checked to be compatible with structure of log record.
      *  If it is compatible, then existing table will be used.
      *  If not - then existing table will be renamed to same name but with suffix '_N' at end,
      *   where N - is a minimal number from 1, for that table with corresponding name doesn't exist yet;
      *   and new table get created - as if previous table was not exist.
      */
    SystemLog(
        Context & context_,
        const String & database_name_,
        const String & table_name_,
        const String & storage_def_,
        size_t flush_interval_milliseconds_);

    ~SystemLog();

    /** Append a record into log.
      * Writing to table will be done asynchronously and in case of failure, record could be lost.
      */
    void add(const LogElement & element)
    {
        if (is_shutdown)
            return;

        /// Without try we could block here in case of queue overflow.
        if (!queue.tryPush({false, element}))
            LOG_ERROR(log, "SystemLog queue is full");
    }

    /// Flush data in the buffer to disk
    void flush()
    {
        if (!is_shutdown)
            flushImpl(false);
    }

    /// Stop the background flush thread before destructor. No more data will be written.
    void shutdown();

protected:
    Context & context;
    const String database_name;
    const String table_name;
    const String storage_def;
    StoragePtr table;
    const size_t flush_interval_milliseconds;
    std::atomic<bool> is_shutdown{false};

    using QueueItem = std::pair<bool, LogElement>;        /// First element is shutdown flag for thread.

    /// Queue is bounded. But its size is quite large to not block in all normal cases.
    ConcurrentBoundedQueue<QueueItem> queue {DBMS_SYSTEM_LOG_QUEUE_SIZE};

    /** Data that was pulled from queue. Data is accumulated here before enough time passed.
      * It's possible to implement double-buffering, but we assume that insertion into table is faster
      *  than accumulation of large amount of log records (for example, for query log - processing of large amount of queries).
      */
    std::vector<LogElement> data;
    std::mutex data_mutex;

    Logger * log;

    /** In this thread, data is pulled from 'queue' and stored in 'data', and then written into table.
      */
    ThreadFromGlobalPool saving_thread;

    void threadFunction();

    /** Creates new table if it does not exist.
      * Renames old table if its structure is not suitable.
      * This cannot be done in constructor to avoid deadlock while renaming a table under locked Context when SystemLog object is created.
      */
    bool is_prepared = false;
    void prepareTable();

    void flushImpl(bool quiet);
};


template <typename LogElement>
SystemLog<LogElement>::SystemLog(Context & context_,
    const String & database_name_,
    const String & table_name_,
    const String & storage_def_,
    size_t flush_interval_milliseconds_)
    : context(context_),
    database_name(database_name_), table_name(table_name_), storage_def(storage_def_),
    flush_interval_milliseconds(flush_interval_milliseconds_)
{
    log = &Logger::get("SystemLog (" + database_name + "." + table_name + ")");

    data.reserve(DBMS_SYSTEM_LOG_QUEUE_SIZE);
    saving_thread = ThreadFromGlobalPool([this] { threadFunction(); });
}


template <typename LogElement>
void SystemLog<LogElement>::shutdown()
{
    bool old_val = false;
    if (!is_shutdown.compare_exchange_strong(old_val, true))
        return;

    /// Tell thread to shutdown.
    queue.push({true, {}});
    saving_thread.join();
}


template <typename LogElement>
SystemLog<LogElement>::~SystemLog()
{
    shutdown();
}


template <typename LogElement>
void SystemLog<LogElement>::threadFunction()
{
    setThreadName("SystemLogFlush");

    Stopwatch time_after_last_write;
    bool first = true;

    while (true)
    {
        try
        {
            if (first)
            {
                time_after_last_write.restart();
                first = false;
            }

            QueueItem element;
            bool has_element = false;

            bool is_empty;
            {
                std::unique_lock lock(data_mutex);
                is_empty = data.empty();
            }

            /// data.size() is increased only in this function
            /// TODO: get rid of data and queue duality

            if (is_empty)
            {
                queue.pop(element);
                has_element = true;
            }
            else
            {
                size_t milliseconds_elapsed = time_after_last_write.elapsed() / 1000000;
                if (milliseconds_elapsed < flush_interval_milliseconds)
                    has_element = queue.tryPop(element, flush_interval_milliseconds - milliseconds_elapsed);
            }

            if (has_element)
            {
                if (element.first)
                {
                    /// Shutdown.
                    /// NOTE: MergeTree engine can write data even it is already in shutdown state.
                    flush();
                    break;
                }
                else
                {
                    std::unique_lock lock(data_mutex);
                    data.push_back(element.second);
                }
            }

            size_t milliseconds_elapsed = time_after_last_write.elapsed() / 1000000;
            if (milliseconds_elapsed >= flush_interval_milliseconds)
            {
                /// Write data to a table.
                flushImpl(true);
                time_after_last_write.restart();
            }
        }
        catch (...)
        {
            /// In case of exception we lost accumulated data - to avoid locking.
            data.clear();
            tryLogCurrentException(__PRETTY_FUNCTION__);
        }
    }
}


template <typename LogElement>
void SystemLog<LogElement>::flushImpl(bool quiet)
{
    std::unique_lock lock(data_mutex);

    try
    {
        if (quiet && data.empty())
            return;

        LOG_TRACE(log, "Flushing system log");

        /// We check for existence of the table and create it as needed at every flush.
        /// This is done to allow user to drop the table at any moment (new empty table will be created automatically).
        /// BTW, flush method is called from single thread.
        prepareTable();

        Block block = LogElement::createBlock();
        for (const LogElement & elem : data)
            elem.appendToBlock(block);

        /// Clear queue early, because insertion to the table could lead to generation of more log entrites
        ///  and pushing them to already full queue will lead to deadlock.
        data.clear();

        /// We write to table indirectly, using InterpreterInsertQuery.
        /// This is needed to support DEFAULT-columns in table.

        std::unique_ptr<ASTInsertQuery> insert = std::make_unique<ASTInsertQuery>();
        insert->database = database_name;
        insert->table = table_name;
        ASTPtr query_ptr(insert.release());

        InterpreterInsertQuery interpreter(query_ptr, context);
        BlockIO io = interpreter.execute();

        io.out->writePrefix();
        io.out->write(block);
        io.out->writeSuffix();
    }
    catch (...)
    {
        tryLogCurrentException(__PRETTY_FUNCTION__);
        /// In case of exception, also clean accumulated data - to avoid locking.
        data.clear();
    }
}


template <typename LogElement>
void SystemLog<LogElement>::prepareTable()
{
    String description = backQuoteIfNeed(database_name) + "." + backQuoteIfNeed(table_name);

    table = context.tryGetTable(database_name, table_name);

    if (table)
    {
        const Block expected = LogElement::createBlock();
        const Block actual = table->getSampleBlockNonMaterialized();

        if (!blocksHaveEqualStructure(actual, expected))
        {
            /// Rename the existing table.
            int suffix = 0;
            while (context.isTableExist(database_name, table_name + "_" + toString(suffix)))
                ++suffix;

            auto rename = std::make_shared<ASTRenameQuery>();

            ASTRenameQuery::Table from;
            from.database = database_name;
            from.table = table_name;

            ASTRenameQuery::Table to;
            to.database = database_name;
            to.table = table_name + "_" + toString(suffix);

            ASTRenameQuery::Element elem;
            elem.from = from;
            elem.to = to;

            rename->elements.emplace_back(elem);

            LOG_DEBUG(log, "Existing table " << description << " for system log has obsolete or different structure."
            " Renaming it to " << backQuoteIfNeed(to.table));

            InterpreterRenameQuery(rename, context).execute();

            /// The required table will be created.
            table = nullptr;
        }
        else if (!is_prepared)
            LOG_DEBUG(log, "Will use existing table " << description << " for " + LogElement::name());
    }

    if (!table)
    {
        /// Create the table.
        LOG_DEBUG(log, "Creating new table " << description << " for " + LogElement::name());

        auto create = std::make_shared<ASTCreateQuery>();

        create->database = database_name;
        create->table = table_name;

        Block sample = LogElement::createBlock();

        auto new_columns_list = std::make_shared<ASTColumns>();
        new_columns_list->set(new_columns_list->columns, InterpreterCreateQuery::formatColumns(sample.getNamesAndTypesList()));
        create->set(create->columns_list, new_columns_list);

        ParserStorage storage_parser;
        ASTPtr storage_ast = parseQuery(
            storage_parser, storage_def.data(), storage_def.data() + storage_def.size(),
            "Storage to create table for " + LogElement::name(), 0);
        create->set(create->storage, storage_ast);

        InterpreterCreateQuery interpreter(create, context);
        interpreter.setInternal(true);
        interpreter.execute();

        table = context.getTable(database_name, table_name);
    }

    is_prepared = true;
}

}<|MERGE_RESOLUTION|>--- conflicted
+++ resolved
@@ -68,16 +68,10 @@
     SystemLogs(Context & global_context, const Poco::Util::AbstractConfiguration & config);
     ~SystemLogs();
 
-<<<<<<< HEAD
-    std::unique_ptr<QueryLog> query_log;                /// Used to log queries.
-    std::unique_ptr<QueryThreadLog> query_thread_log;   /// Used to log query threads.
-    std::unique_ptr<PartLog> part_log;                  /// Used to log operations with parts
-    std::unique_ptr<TraceLog> trace_log;                /// Used to log traces from query profiler
-=======
     std::shared_ptr<QueryLog> query_log;                /// Used to log queries.
     std::shared_ptr<QueryThreadLog> query_thread_log;   /// Used to log query threads.
     std::shared_ptr<PartLog> part_log;                  /// Used to log operations with parts
->>>>>>> 2a57e691
+    std::shared_ptr<TraceLog> trace_log;                /// Used to log traces from query profiler
 
     String part_log_database;
 };
