namespace DB
{

namespace ErrorCodes
{
    /** Previously, these constants were located in one enum.
      * But in this case there is a problem: when you add a new constant, you need to recompile
      *  all translation units that use at least one constant (almost the whole project).
      * Therefore it is made so that definitions of constants are located here, in one file,
      *  and their declaration are in different files, at the place of use.
      */

    extern const int UNSUPPORTED_METHOD = 1;
    extern const int UNSUPPORTED_PARAMETER = 2;
    extern const int UNEXPECTED_END_OF_FILE = 3;
    extern const int EXPECTED_END_OF_FILE = 4;
    extern const int CANNOT_PARSE_TEXT = 6;
    extern const int INCORRECT_NUMBER_OF_COLUMNS = 7;
    extern const int THERE_IS_NO_COLUMN = 8;
    extern const int SIZES_OF_COLUMNS_DOESNT_MATCH = 9;
    extern const int NOT_FOUND_COLUMN_IN_BLOCK = 10;
    extern const int POSITION_OUT_OF_BOUND = 11;
    extern const int PARAMETER_OUT_OF_BOUND = 12;
    extern const int SIZES_OF_COLUMNS_IN_TUPLE_DOESNT_MATCH = 13;
    extern const int DUPLICATE_COLUMN = 15;
    extern const int NO_SUCH_COLUMN_IN_TABLE = 16;
    extern const int DELIMITER_IN_STRING_LITERAL_DOESNT_MATCH = 17;
    extern const int CANNOT_INSERT_ELEMENT_INTO_CONSTANT_COLUMN = 18;
    extern const int SIZE_OF_FIXED_STRING_DOESNT_MATCH = 19;
    extern const int NUMBER_OF_COLUMNS_DOESNT_MATCH = 20;
    extern const int CANNOT_READ_ALL_DATA_FROM_TAB_SEPARATED_INPUT = 21;
    extern const int CANNOT_PARSE_ALL_VALUE_FROM_TAB_SEPARATED_INPUT = 22;
    extern const int CANNOT_READ_FROM_ISTREAM = 23;
    extern const int CANNOT_WRITE_TO_OSTREAM = 24;
    extern const int CANNOT_PARSE_ESCAPE_SEQUENCE = 25;
    extern const int CANNOT_PARSE_QUOTED_STRING = 26;
    extern const int CANNOT_PARSE_INPUT_ASSERTION_FAILED = 27;
    extern const int CANNOT_PRINT_FLOAT_OR_DOUBLE_NUMBER = 28;
    extern const int CANNOT_PRINT_INTEGER = 29;
    extern const int CANNOT_READ_SIZE_OF_COMPRESSED_CHUNK = 30;
    extern const int CANNOT_READ_COMPRESSED_CHUNK = 31;
    extern const int ATTEMPT_TO_READ_AFTER_EOF = 32;
    extern const int CANNOT_READ_ALL_DATA = 33;
    extern const int TOO_MANY_ARGUMENTS_FOR_FUNCTION = 34;
    extern const int TOO_FEW_ARGUMENTS_FOR_FUNCTION = 35;
    extern const int BAD_ARGUMENTS = 36;
    extern const int UNKNOWN_ELEMENT_IN_AST = 37;
    extern const int CANNOT_PARSE_DATE = 38;
    extern const int TOO_LARGE_SIZE_COMPRESSED = 39;
    extern const int CHECKSUM_DOESNT_MATCH = 40;
    extern const int CANNOT_PARSE_DATETIME = 41;
    extern const int NUMBER_OF_ARGUMENTS_DOESNT_MATCH = 42;
    extern const int ILLEGAL_TYPE_OF_ARGUMENT = 43;
    extern const int ILLEGAL_COLUMN = 44;
    extern const int ILLEGAL_NUMBER_OF_RESULT_COLUMNS = 45;
    extern const int UNKNOWN_FUNCTION = 46;
    extern const int UNKNOWN_IDENTIFIER = 47;
    extern const int NOT_IMPLEMENTED = 48;
    extern const int LOGICAL_ERROR = 49;
    extern const int UNKNOWN_TYPE = 50;
    extern const int EMPTY_LIST_OF_COLUMNS_QUERIED = 51;
    extern const int COLUMN_QUERIED_MORE_THAN_ONCE = 52;
    extern const int TYPE_MISMATCH = 53;
    extern const int STORAGE_DOESNT_ALLOW_PARAMETERS = 54;
    extern const int STORAGE_REQUIRES_PARAMETER = 55;
    extern const int UNKNOWN_STORAGE = 56;
    extern const int TABLE_ALREADY_EXISTS = 57;
    extern const int TABLE_METADATA_ALREADY_EXISTS = 58;
    extern const int ILLEGAL_TYPE_OF_COLUMN_FOR_FILTER = 59;
    extern const int UNKNOWN_TABLE = 60;
    extern const int ONLY_FILTER_COLUMN_IN_BLOCK = 61;
    extern const int SYNTAX_ERROR = 62;
    extern const int UNKNOWN_AGGREGATE_FUNCTION = 63;
    extern const int CANNOT_READ_AGGREGATE_FUNCTION_FROM_TEXT = 64;
    extern const int CANNOT_WRITE_AGGREGATE_FUNCTION_AS_TEXT = 65;
    extern const int NOT_A_COLUMN = 66;
    extern const int ILLEGAL_KEY_OF_AGGREGATION = 67;
    extern const int CANNOT_GET_SIZE_OF_FIELD = 68;
    extern const int ARGUMENT_OUT_OF_BOUND = 69;
    extern const int CANNOT_CONVERT_TYPE = 70;
    extern const int CANNOT_WRITE_AFTER_END_OF_BUFFER = 71;
    extern const int CANNOT_PARSE_NUMBER = 72;
    extern const int UNKNOWN_FORMAT = 73;
    extern const int CANNOT_READ_FROM_FILE_DESCRIPTOR = 74;
    extern const int CANNOT_WRITE_TO_FILE_DESCRIPTOR = 75;
    extern const int CANNOT_OPEN_FILE = 76;
    extern const int CANNOT_CLOSE_FILE = 77;
    extern const int UNKNOWN_TYPE_OF_QUERY = 78;
    extern const int INCORRECT_FILE_NAME = 79;
    extern const int INCORRECT_QUERY = 80;
    extern const int UNKNOWN_DATABASE = 81;
    extern const int DATABASE_ALREADY_EXISTS = 82;
    extern const int DIRECTORY_DOESNT_EXIST = 83;
    extern const int DIRECTORY_ALREADY_EXISTS = 84;
    extern const int FORMAT_IS_NOT_SUITABLE_FOR_INPUT = 85;
    extern const int RECEIVED_ERROR_FROM_REMOTE_IO_SERVER = 86;
    extern const int CANNOT_SEEK_THROUGH_FILE = 87;
    extern const int CANNOT_TRUNCATE_FILE = 88;
    extern const int UNKNOWN_COMPRESSION_METHOD = 89;
    extern const int EMPTY_LIST_OF_COLUMNS_PASSED = 90;
    extern const int SIZES_OF_MARKS_FILES_ARE_INCONSISTENT = 91;
    extern const int EMPTY_DATA_PASSED = 92;
    extern const int UNKNOWN_AGGREGATED_DATA_VARIANT = 93;
    extern const int CANNOT_MERGE_DIFFERENT_AGGREGATED_DATA_VARIANTS = 94;
    extern const int CANNOT_READ_FROM_SOCKET = 95;
    extern const int CANNOT_WRITE_TO_SOCKET = 96;
    extern const int CANNOT_READ_ALL_DATA_FROM_CHUNKED_INPUT = 97;
    extern const int CANNOT_WRITE_TO_EMPTY_BLOCK_OUTPUT_STREAM = 98;
    extern const int UNKNOWN_PACKET_FROM_CLIENT = 99;
    extern const int UNKNOWN_PACKET_FROM_SERVER = 100;
    extern const int UNEXPECTED_PACKET_FROM_CLIENT = 101;
    extern const int UNEXPECTED_PACKET_FROM_SERVER = 102;
    extern const int RECEIVED_DATA_FOR_WRONG_QUERY_ID = 103;
    extern const int TOO_SMALL_BUFFER_SIZE = 104;
    extern const int CANNOT_READ_HISTORY = 105;
    extern const int CANNOT_APPEND_HISTORY = 106;
    extern const int FILE_DOESNT_EXIST = 107;
    extern const int NO_DATA_TO_INSERT = 108;
    extern const int CANNOT_BLOCK_SIGNAL = 109;
    extern const int CANNOT_UNBLOCK_SIGNAL = 110;
    extern const int CANNOT_MANIPULATE_SIGSET = 111;
    extern const int CANNOT_WAIT_FOR_SIGNAL = 112;
    extern const int THERE_IS_NO_SESSION = 113;
    extern const int CANNOT_CLOCK_GETTIME = 114;
    extern const int UNKNOWN_SETTING = 115;
    extern const int THERE_IS_NO_DEFAULT_VALUE = 116;
    extern const int INCORRECT_DATA = 117;
    extern const int ENGINE_REQUIRED = 119;
    extern const int CANNOT_INSERT_VALUE_OF_DIFFERENT_SIZE_INTO_TUPLE = 120;
    extern const int UNSUPPORTED_JOIN_KEYS = 121;
    extern const int INCOMPATIBLE_COLUMNS = 122;
    extern const int UNKNOWN_TYPE_OF_AST_NODE = 123;
    extern const int INCORRECT_ELEMENT_OF_SET = 124;
    extern const int INCORRECT_RESULT_OF_SCALAR_SUBQUERY = 125;
    extern const int CANNOT_GET_RETURN_TYPE = 126;
    extern const int ILLEGAL_INDEX = 127;
    extern const int TOO_LARGE_ARRAY_SIZE = 128;
    extern const int FUNCTION_IS_SPECIAL = 129;
    extern const int CANNOT_READ_ARRAY_FROM_TEXT = 130;
    extern const int TOO_LARGE_STRING_SIZE = 131;
    extern const int AGGREGATE_FUNCTION_DOESNT_ALLOW_PARAMETERS = 133;
    extern const int PARAMETERS_TO_AGGREGATE_FUNCTIONS_MUST_BE_LITERALS = 134;
    extern const int ZERO_ARRAY_OR_TUPLE_INDEX = 135;
    extern const int UNKNOWN_ELEMENT_IN_CONFIG = 137;
    extern const int EXCESSIVE_ELEMENT_IN_CONFIG = 138;
    extern const int NO_ELEMENTS_IN_CONFIG = 139;
    extern const int ALL_REQUESTED_COLUMNS_ARE_MISSING = 140;
    extern const int SAMPLING_NOT_SUPPORTED = 141;
    extern const int NOT_FOUND_NODE = 142;
    extern const int FOUND_MORE_THAN_ONE_NODE = 143;
    extern const int FIRST_DATE_IS_BIGGER_THAN_LAST_DATE = 144;
    extern const int UNKNOWN_OVERFLOW_MODE = 145;
    extern const int QUERY_SECTION_DOESNT_MAKE_SENSE = 146;
    extern const int NOT_FOUND_FUNCTION_ELEMENT_FOR_AGGREGATE = 147;
    extern const int NOT_FOUND_RELATION_ELEMENT_FOR_CONDITION = 148;
    extern const int NOT_FOUND_RHS_ELEMENT_FOR_CONDITION = 149;
    extern const int EMPTY_LIST_OF_ATTRIBUTES_PASSED = 150;
    extern const int INDEX_OF_COLUMN_IN_SORT_CLAUSE_IS_OUT_OF_RANGE = 151;
    extern const int UNKNOWN_DIRECTION_OF_SORTING = 152;
    extern const int ILLEGAL_DIVISION = 153;
    extern const int AGGREGATE_FUNCTION_NOT_APPLICABLE = 154;
    extern const int UNKNOWN_RELATION = 155;
    extern const int DICTIONARIES_WAS_NOT_LOADED = 156;
    extern const int ILLEGAL_OVERFLOW_MODE = 157;
    extern const int TOO_MANY_ROWS = 158;
    extern const int TIMEOUT_EXCEEDED = 159;
    extern const int TOO_SLOW = 160;
    extern const int TOO_MANY_COLUMNS = 161;
    extern const int TOO_DEEP_SUBQUERIES = 162;
    extern const int TOO_DEEP_PIPELINE = 163;
    extern const int READONLY = 164;
    extern const int TOO_MANY_TEMPORARY_COLUMNS = 165;
    extern const int TOO_MANY_TEMPORARY_NON_CONST_COLUMNS = 166;
    extern const int TOO_DEEP_AST = 167;
    extern const int TOO_BIG_AST = 168;
    extern const int BAD_TYPE_OF_FIELD = 169;
    extern const int BAD_GET = 170;
    extern const int BLOCKS_HAVE_DIFFERENT_STRUCTURE = 171;
    extern const int CANNOT_CREATE_DIRECTORY = 172;
    extern const int CANNOT_ALLOCATE_MEMORY = 173;
    extern const int CYCLIC_ALIASES = 174;
    extern const int CHUNK_NOT_FOUND = 176;
    extern const int DUPLICATE_CHUNK_NAME = 177;
    extern const int MULTIPLE_ALIASES_FOR_EXPRESSION = 178;
    extern const int MULTIPLE_EXPRESSIONS_FOR_ALIAS = 179;
    extern const int THERE_IS_NO_PROFILE = 180;
    extern const int ILLEGAL_FINAL = 181;
    extern const int ILLEGAL_PREWHERE = 182;
    extern const int UNEXPECTED_EXPRESSION = 183;
    extern const int ILLEGAL_AGGREGATION = 184;
    extern const int UNSUPPORTED_MYISAM_BLOCK_TYPE = 185;
    extern const int UNSUPPORTED_COLLATION_LOCALE = 186;
    extern const int COLLATION_COMPARISON_FAILED = 187;
    extern const int UNKNOWN_ACTION = 188;
    extern const int TABLE_MUST_NOT_BE_CREATED_MANUALLY = 189;
    extern const int SIZES_OF_ARRAYS_DOESNT_MATCH = 190;
    extern const int SET_SIZE_LIMIT_EXCEEDED = 191;
    extern const int UNKNOWN_USER = 192;
    extern const int WRONG_PASSWORD = 193;
    extern const int REQUIRED_PASSWORD = 194;
    extern const int IP_ADDRESS_NOT_ALLOWED = 195;
    extern const int UNKNOWN_ADDRESS_PATTERN_TYPE = 196;
    extern const int SERVER_REVISION_IS_TOO_OLD = 197;
    extern const int DNS_ERROR = 198;
    extern const int UNKNOWN_QUOTA = 199;
    extern const int QUOTA_DOESNT_ALLOW_KEYS = 200;
    extern const int QUOTA_EXPIRED = 201;
    extern const int TOO_MANY_SIMULTANEOUS_QUERIES = 202;
    extern const int NO_FREE_CONNECTION = 203;
    extern const int CANNOT_FSYNC = 204;
    extern const int NESTED_TYPE_TOO_DEEP = 205;
    extern const int ALIAS_REQUIRED = 206;
    extern const int AMBIGUOUS_IDENTIFIER = 207;
    extern const int EMPTY_NESTED_TABLE = 208;
    extern const int SOCKET_TIMEOUT = 209;
    extern const int NETWORK_ERROR = 210;
    extern const int EMPTY_QUERY = 211;
    extern const int UNKNOWN_LOAD_BALANCING = 212;
    extern const int UNKNOWN_TOTALS_MODE = 213;
    extern const int CANNOT_STATVFS = 214;
    extern const int NOT_AN_AGGREGATE = 215;
    extern const int QUERY_WITH_SAME_ID_IS_ALREADY_RUNNING = 216;
    extern const int CLIENT_HAS_CONNECTED_TO_WRONG_PORT = 217;
    extern const int TABLE_IS_DROPPED = 218;
    extern const int DATABASE_NOT_EMPTY = 219;
    extern const int DUPLICATE_INTERSERVER_IO_ENDPOINT = 220;
    extern const int NO_SUCH_INTERSERVER_IO_ENDPOINT = 221;
    extern const int ADDING_REPLICA_TO_NON_EMPTY_TABLE = 222;
    extern const int UNEXPECTED_AST_STRUCTURE = 223;
    extern const int REPLICA_IS_ALREADY_ACTIVE = 224;
    extern const int NO_ZOOKEEPER = 225;
    extern const int NO_FILE_IN_DATA_PART = 226;
    extern const int UNEXPECTED_FILE_IN_DATA_PART = 227;
    extern const int BAD_SIZE_OF_FILE_IN_DATA_PART = 228;
    extern const int QUERY_IS_TOO_LARGE = 229;
    extern const int NOT_FOUND_EXPECTED_DATA_PART = 230;
    extern const int TOO_MANY_UNEXPECTED_DATA_PARTS = 231;
    extern const int NO_SUCH_DATA_PART = 232;
    extern const int BAD_DATA_PART_NAME = 233;
    extern const int NO_REPLICA_HAS_PART = 234;
    extern const int DUPLICATE_DATA_PART = 235;
    extern const int ABORTED = 236;
    extern const int NO_REPLICA_NAME_GIVEN = 237;
    extern const int FORMAT_VERSION_TOO_OLD = 238;
    extern const int CANNOT_MUNMAP = 239;
    extern const int CANNOT_MREMAP = 240;
    extern const int MEMORY_LIMIT_EXCEEDED = 241;
    extern const int TABLE_IS_READ_ONLY = 242;
    extern const int NOT_ENOUGH_SPACE = 243;
    extern const int UNEXPECTED_ZOOKEEPER_ERROR = 244;
    extern const int CORRUPTED_DATA = 246;
    extern const int INCORRECT_MARK = 247;
    extern const int INVALID_PARTITION_VALUE = 248;
    extern const int NOT_ENOUGH_BLOCK_NUMBERS = 250;
    extern const int NO_SUCH_REPLICA = 251;
    extern const int TOO_MANY_PARTS = 252;
    extern const int REPLICA_IS_ALREADY_EXIST = 253;
    extern const int NO_ACTIVE_REPLICAS = 254;
    extern const int TOO_MANY_RETRIES_TO_FETCH_PARTS = 255;
    extern const int PARTITION_ALREADY_EXISTS = 256;
    extern const int PARTITION_DOESNT_EXIST = 257;
    extern const int UNION_ALL_RESULT_STRUCTURES_MISMATCH = 258;
    extern const int CLIENT_OUTPUT_FORMAT_SPECIFIED = 260;
    extern const int UNKNOWN_BLOCK_INFO_FIELD = 261;
    extern const int BAD_COLLATION = 262;
    extern const int CANNOT_COMPILE_CODE = 263;
    extern const int INCOMPATIBLE_TYPE_OF_JOIN = 264;
    extern const int NO_AVAILABLE_REPLICA = 265;
    extern const int MISMATCH_REPLICAS_DATA_SOURCES = 266;
    extern const int STORAGE_DOESNT_SUPPORT_PARALLEL_REPLICAS = 267;
    extern const int CPUID_ERROR = 268;
    extern const int INFINITE_LOOP = 269;
    extern const int CANNOT_COMPRESS = 270;
    extern const int CANNOT_DECOMPRESS = 271;
    extern const int CANNOT_IO_SUBMIT = 272;
    extern const int CANNOT_IO_GETEVENTS = 273;
    extern const int AIO_READ_ERROR = 274;
    extern const int AIO_WRITE_ERROR = 275;
    extern const int INDEX_NOT_USED = 277;
    extern const int LEADERSHIP_LOST = 278;
    extern const int ALL_CONNECTION_TRIES_FAILED = 279;
    extern const int NO_AVAILABLE_DATA = 280;
    extern const int DICTIONARY_IS_EMPTY = 281;
    extern const int INCORRECT_INDEX = 282;
    extern const int UNKNOWN_DISTRIBUTED_PRODUCT_MODE = 283;
    extern const int UNKNOWN_GLOBAL_SUBQUERIES_METHOD = 284;
    extern const int TOO_FEW_LIVE_REPLICAS = 285;
    extern const int UNSATISFIED_QUORUM_FOR_PREVIOUS_WRITE = 286;
    extern const int UNKNOWN_FORMAT_VERSION = 287;
    extern const int DISTRIBUTED_IN_JOIN_SUBQUERY_DENIED = 288;
    extern const int REPLICA_IS_NOT_IN_QUORUM = 289;
    extern const int LIMIT_EXCEEDED = 290;
    extern const int DATABASE_ACCESS_DENIED = 291;
    extern const int LEADERSHIP_CHANGED = 292;
    extern const int MONGODB_CANNOT_AUTHENTICATE = 293;
    extern const int INVALID_BLOCK_EXTRA_INFO = 294;
    extern const int RECEIVED_EMPTY_DATA = 295;
    extern const int NO_REMOTE_SHARD_FOUND = 296;
    extern const int SHARD_HAS_NO_CONNECTIONS = 297;
    extern const int CANNOT_PIPE = 298;
    extern const int CANNOT_FORK = 299;
    extern const int CANNOT_DLSYM = 300;
    extern const int CANNOT_CREATE_CHILD_PROCESS = 301;
    extern const int CHILD_WAS_NOT_EXITED_NORMALLY = 302;
    extern const int CANNOT_SELECT = 303;
    extern const int CANNOT_WAITPID = 304;
    extern const int TABLE_WAS_NOT_DROPPED = 305;
    extern const int TOO_DEEP_RECURSION = 306;
    extern const int TOO_MANY_BYTES = 307;
    extern const int UNEXPECTED_NODE_IN_ZOOKEEPER = 308;
    extern const int FUNCTION_CANNOT_HAVE_PARAMETERS = 309;
    extern const int INVALID_SHARD_WEIGHT = 317;
    extern const int INVALID_CONFIG_PARAMETER = 318;
    extern const int UNKNOWN_STATUS_OF_INSERT = 319;
    extern const int VALUE_IS_OUT_OF_RANGE_OF_DATA_TYPE = 321;
    extern const int BARRIER_TIMEOUT = 335;
    extern const int UNKNOWN_DATABASE_ENGINE = 336;
    extern const int DDL_GUARD_IS_ACTIVE = 337;
    extern const int UNFINISHED = 341;
    extern const int METADATA_MISMATCH = 342;
    extern const int SUPPORT_IS_DISABLED = 344;
    extern const int TABLE_DIFFERS_TOO_MUCH = 345;
    extern const int CANNOT_CONVERT_CHARSET = 346;
    extern const int CANNOT_LOAD_CONFIG = 347;
    extern const int CANNOT_INSERT_NULL_IN_ORDINARY_COLUMN = 349;
    extern const int INCOMPATIBLE_SOURCE_TABLES = 350;
    extern const int AMBIGUOUS_TABLE_NAME = 351;
    extern const int AMBIGUOUS_COLUMN_NAME = 352;
    extern const int INDEX_OF_POSITIONAL_ARGUMENT_IS_OUT_OF_RANGE = 353;
    extern const int ZLIB_INFLATE_FAILED = 354;
    extern const int ZLIB_DEFLATE_FAILED = 355;
    extern const int BAD_LAMBDA = 356;
    extern const int RESERVED_IDENTIFIER_NAME = 357;
    extern const int INTO_OUTFILE_NOT_ALLOWED = 358;
    extern const int TABLE_SIZE_EXCEEDS_MAX_DROP_SIZE_LIMIT = 359;
    extern const int CANNOT_CREATE_CHARSET_CONVERTER = 360;
    extern const int SEEK_POSITION_OUT_OF_BOUND = 361;
    extern const int CURRENT_WRITE_BUFFER_IS_EXHAUSTED = 362;
    extern const int CANNOT_CREATE_IO_BUFFER = 363;
    extern const int RECEIVED_ERROR_TOO_MANY_REQUESTS = 364;
    extern const int OUTPUT_IS_NOT_SORTED = 365;
    extern const int SIZES_OF_NESTED_COLUMNS_ARE_INCONSISTENT = 366;
    extern const int TOO_MANY_FETCHES = 367;
    extern const int BAD_CAST = 368;
    extern const int ALL_REPLICAS_ARE_STALE = 369;
    extern const int DATA_TYPE_CANNOT_BE_USED_IN_TABLES = 370;
    extern const int INCONSISTENT_CLUSTER_DEFINITION = 371;
    extern const int SESSION_NOT_FOUND = 372;
    extern const int SESSION_IS_LOCKED = 373;
    extern const int INVALID_SESSION_TIMEOUT = 374;
    extern const int CANNOT_DLOPEN = 375;
    extern const int CANNOT_PARSE_UUID = 376;
    extern const int ILLEGAL_SYNTAX_FOR_DATA_TYPE = 377;
    extern const int DATA_TYPE_CANNOT_HAVE_ARGUMENTS = 378;
    extern const int UNKNOWN_STATUS_OF_DISTRIBUTED_DDL_TASK = 379;
    extern const int CANNOT_KILL = 380;
    extern const int HTTP_LENGTH_REQUIRED = 381;
    extern const int CANNOT_LOAD_CATBOOST_MODEL = 382;
    extern const int CANNOT_APPLY_CATBOOST_MODEL = 383;
    extern const int PART_IS_TEMPORARILY_LOCKED = 384;
    extern const int MULTIPLE_STREAMS_REQUIRED = 385;
    extern const int NO_COMMON_TYPE = 386;
    extern const int DICTIONARY_ALREADY_EXISTS = 387;
    extern const int CANNOT_ASSIGN_OPTIMIZE = 388;
    extern const int INSERT_WAS_DEDUPLICATED = 389;
    extern const int CANNOT_GET_CREATE_TABLE_QUERY = 390;
    extern const int EXTERNAL_LIBRARY_ERROR = 391;
    extern const int QUERY_IS_PROHIBITED = 392;
    extern const int THERE_IS_NO_QUERY = 393;
    extern const int QUERY_WAS_CANCELLED = 394;
    extern const int FUNCTION_THROW_IF_VALUE_IS_NON_ZERO = 395;
    extern const int TOO_MANY_ROWS_OR_BYTES = 396;
    extern const int QUERY_IS_NOT_SUPPORTED_IN_MATERIALIZED_VIEW = 397;
    extern const int UNKNOWN_MUTATION_COMMAND = 398;
    extern const int FORMAT_IS_NOT_SUITABLE_FOR_OUTPUT = 399;
    extern const int CANNOT_STAT = 400;
    extern const int FEATURE_IS_NOT_ENABLED_AT_BUILD_TIME = 401;
    extern const int CANNOT_IOSETUP = 402;
    extern const int INVALID_JOIN_ON_EXPRESSION = 403;
    extern const int BAD_ODBC_CONNECTION_STRING = 404;
    extern const int PARTITION_SIZE_EXCEEDS_MAX_DROP_SIZE_LIMIT = 405;
    extern const int TOP_AND_LIMIT_TOGETHER = 406;
    extern const int DECIMAL_OVERFLOW = 407;
    extern const int BAD_REQUEST_PARAMETER = 408;
    extern const int EXTERNAL_EXECUTABLE_NOT_FOUND = 409;
    extern const int EXTERNAL_SERVER_IS_NOT_RESPONDING = 410;
    extern const int PTHREAD_ERROR = 411;
    extern const int NETLINK_ERROR = 412;
    extern const int CANNOT_SET_SIGNAL_HANDLER = 413;
    extern const int CANNOT_READLINE = 414;
    extern const int ALL_REPLICAS_LOST = 415;
    extern const int REPLICA_STATUS_CHANGED = 416;
    extern const int EXPECTED_ALL_OR_ANY = 417;
    extern const int UNKNOWN_JOIN_STRICTNESS = 418;
    extern const int MULTIPLE_ASSIGNMENTS_TO_COLUMN = 419;
    extern const int CANNOT_UPDATE_COLUMN = 420;
    extern const int CANNOT_ADD_DIFFERENT_AGGREGATE_STATES = 421;
    extern const int UNSUPPORTED_URI_SCHEME = 422;
    extern const int CANNOT_GETTIMEOFDAY = 423;
    extern const int CANNOT_LINK = 424;
    extern const int SYSTEM_ERROR = 425;
    extern const int NULL_POINTER_DEREFERENCE = 426;
    extern const int CANNOT_COMPILE_REGEXP = 427;
    extern const int UNKNOWN_LOG_LEVEL = 428;
    extern const int FAILED_TO_GETPWUID = 429;
    extern const int MISMATCHING_USERS_FOR_PROCESS_AND_DATA = 430;
    extern const int ILLEGAL_SYNTAX_FOR_CODEC_TYPE = 431;
    extern const int UNKNOWN_CODEC = 432;
    extern const int ILLEGAL_CODEC_PARAMETER = 433;
    extern const int CANNOT_PARSE_PROTOBUF_SCHEMA = 434;
    extern const int NO_DATA_FOR_REQUIRED_PROTOBUF_FIELD = 435;
    extern const int PROTOBUF_BAD_CAST = 436;
    extern const int PROTOBUF_FIELD_NOT_REPEATED = 437;
    extern const int DATA_TYPE_CANNOT_BE_PROMOTED = 438;
    extern const int CANNOT_SCHEDULE_TASK = 439;
    extern const int INVALID_LIMIT_EXPRESSION = 440;
    extern const int CANNOT_PARSE_DOMAIN_VALUE_FROM_STRING = 441;
    extern const int BAD_DATABASE_FOR_TEMPORARY_TABLE = 442;
    extern const int NO_COMMON_COLUMNS_WITH_PROTOBUF_SCHEMA = 443;
    extern const int UNKNOWN_PROTOBUF_FORMAT = 444;
    extern const int CANNOT_MPROTECT = 445;
    extern const int FUNCTION_NOT_ALLOWED = 446;
    extern const int HYPERSCAN_CANNOT_SCAN_TEXT = 447;
    extern const int BROTLI_READ_FAILED = 448;
    extern const int BROTLI_WRITE_FAILED = 449;
    extern const int BAD_TTL_EXPRESSION = 450;
    extern const int BAD_TTL_FILE = 451;
    extern const int SETTING_CONSTRAINT_VIOLATION = 452;
    extern const int MYSQL_CLIENT_INSUFFICIENT_CAPABILITIES = 453;
    extern const int OPENSSL_ERROR = 454;
    extern const int SUSPICIOUS_TYPE_FOR_LOW_CARDINALITY = 455;
    extern const int UNKNOWN_QUERY_PARAMETER = 456;
    extern const int BAD_QUERY_PARAMETER = 457;
    extern const int CANNOT_UNLINK = 458;
    extern const int CANNOT_SET_THREAD_PRIORITY = 459;
    extern const int CANNOT_CREATE_TIMER = 460;
    extern const int CANNOT_SET_TIMER_PERIOD = 461;
    extern const int CANNOT_DELETE_TIMER = 462;
    extern const int CANNOT_FCNTL = 463;
    extern const int CANNOT_PARSE_ELF = 464;
    extern const int CANNOT_PARSE_DWARF = 465;
    extern const int INSECURE_PATH = 466;
    extern const int CANNOT_PARSE_BOOL = 467;
    extern const int CANNOT_PTHREAD_ATTR = 468;
    extern const int VIOLATED_CONSTRAINT = 469;
    extern const int QUERY_IS_NOT_SUPPORTED_IN_LIVE_VIEW = 470;
    extern const int SETTINGS_ARE_NOT_SUPPORTED = 471;
    extern const int READONLY_SETTING = 472;
    extern const int DEADLOCK_AVOIDED = 473;
    extern const int INVALID_TEMPLATE_FORMAT = 474;
    extern const int INVALID_WITH_FILL_EXPRESSION = 475;
    extern const int WITH_TIES_WITHOUT_ORDER_BY = 476;
    extern const int INVALID_USAGE_OF_INPUT = 477;
    extern const int UNKNOWN_POLICY = 478;
    extern const int UNKNOWN_DISK = 479;
    extern const int UNKNOWN_PROTOCOL = 480;
    extern const int PATH_ACCESS_DENIED = 481;
    extern const int DICTIONARY_ACCESS_DENIED = 482;
    extern const int TOO_MANY_REDIRECTS = 483;
    extern const int INTERNAL_REDIS_ERROR = 484;
    extern const int SCALAR_ALREADY_EXISTS = 485;
    extern const int UNKNOWN_SCALAR = 486;
    extern const int CANNOT_GET_CREATE_DICTIONARY_QUERY = 487;
    extern const int UNKNOWN_DICTIONARY = 488;
    extern const int INCORRECT_DICTIONARY_DEFINITION = 489;
    extern const int CANNOT_FORMAT_DATETIME = 490;
    extern const int UNACCEPTABLE_URL = 491;
    extern const int ACCESS_ENTITY_NOT_FOUND = 492;
    extern const int ACCESS_ENTITY_ALREADY_EXISTS = 493;
    extern const int ACCESS_ENTITY_FOUND_DUPLICATES = 494;
    extern const int ACCESS_ENTITY_STORAGE_READONLY = 495;
    extern const int QUOTA_REQUIRES_CLIENT_KEY = 496;
    extern const int NOT_ENOUGH_PRIVILEGES = 497;
    extern const int LIMIT_BY_WITH_TIES_IS_NOT_SUPPORTED = 498;
    extern const int S3_ERROR = 499;
    extern const int CANNOT_CREATE_DATABASE = 501;
    extern const int CANNOT_SIGQUEUE = 502;
    extern const int AGGREGATE_FUNCTION_THROW = 503;
<<<<<<< HEAD
    extern const int FILE_ALREADY_EXISTS = 504;
    extern const int CANNOT_DELETE_DIRECTORY = 505;
=======
    extern const int UNEXPECTED_ERROR_CODE = 504;
>>>>>>> c2370b2e

    extern const int KEEPER_EXCEPTION = 999;
    extern const int POCO_EXCEPTION = 1000;
    extern const int STD_EXCEPTION = 1001;
    extern const int UNKNOWN_EXCEPTION = 1002;

    extern const int CONDITIONAL_TREE_PARENT_NOT_FOUND = 2001;
    extern const int ILLEGAL_PROJECTION_MANIPULATOR = 2002;
}

}<|MERGE_RESOLUTION|>--- conflicted
+++ resolved
@@ -476,12 +476,9 @@
     extern const int CANNOT_CREATE_DATABASE = 501;
     extern const int CANNOT_SIGQUEUE = 502;
     extern const int AGGREGATE_FUNCTION_THROW = 503;
-<<<<<<< HEAD
     extern const int FILE_ALREADY_EXISTS = 504;
     extern const int CANNOT_DELETE_DIRECTORY = 505;
-=======
-    extern const int UNEXPECTED_ERROR_CODE = 504;
->>>>>>> c2370b2e
+    extern const int UNEXPECTED_ERROR_CODE = 506;
 
     extern const int KEEPER_EXCEPTION = 999;
     extern const int POCO_EXCEPTION = 1000;
