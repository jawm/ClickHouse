namespace DB
{

namespace ErrorCodes
{
    /** Previously, these constants were located in one enum.
      * But in this case there is a problem: when you add a new constant, you need to recompile
      *  all translation units that use at least one constant (almost the whole project).
      * Therefore it is made so that definitions of constants are located here, in one file,
      *  and their declaration are in different files, at the place of use.
      */

    extern const int UNSUPPORTED_METHOD = 1;
    extern const int UNSUPPORTED_PARAMETER = 2;
    extern const int UNEXPECTED_END_OF_FILE = 3;
    extern const int EXPECTED_END_OF_FILE = 4;
    extern const int CANNOT_PARSE_TEXT = 6;
    extern const int INCORRECT_NUMBER_OF_COLUMNS = 7;
    extern const int THERE_IS_NO_COLUMN = 8;
    extern const int SIZES_OF_COLUMNS_DOESNT_MATCH = 9;
    extern const int NOT_FOUND_COLUMN_IN_BLOCK = 10;
    extern const int POSITION_OUT_OF_BOUND = 11;
    extern const int PARAMETER_OUT_OF_BOUND = 12;
    extern const int SIZES_OF_COLUMNS_IN_TUPLE_DOESNT_MATCH = 13;
    extern const int DUPLICATE_COLUMN = 15;
    extern const int NO_SUCH_COLUMN_IN_TABLE = 16;
    extern const int DELIMITER_IN_STRING_LITERAL_DOESNT_MATCH = 17;
    extern const int CANNOT_INSERT_ELEMENT_INTO_CONSTANT_COLUMN = 18;
    extern const int SIZE_OF_FIXED_STRING_DOESNT_MATCH = 19;
    extern const int NUMBER_OF_COLUMNS_DOESNT_MATCH = 20;
    extern const int CANNOT_READ_ALL_DATA_FROM_TAB_SEPARATED_INPUT = 21;
    extern const int CANNOT_PARSE_ALL_VALUE_FROM_TAB_SEPARATED_INPUT = 22;
    extern const int CANNOT_READ_FROM_ISTREAM = 23;
    extern const int CANNOT_WRITE_TO_OSTREAM = 24;
    extern const int CANNOT_PARSE_ESCAPE_SEQUENCE = 25;
    extern const int CANNOT_PARSE_QUOTED_STRING = 26;
    extern const int CANNOT_PARSE_INPUT_ASSERTION_FAILED = 27;
    extern const int CANNOT_PRINT_FLOAT_OR_DOUBLE_NUMBER = 28;
    extern const int CANNOT_PRINT_INTEGER = 29;
    extern const int CANNOT_READ_SIZE_OF_COMPRESSED_CHUNK = 30;
    extern const int CANNOT_READ_COMPRESSED_CHUNK = 31;
    extern const int ATTEMPT_TO_READ_AFTER_EOF = 32;
    extern const int CANNOT_READ_ALL_DATA = 33;
    extern const int TOO_MANY_ARGUMENTS_FOR_FUNCTION = 34;
    extern const int TOO_FEW_ARGUMENTS_FOR_FUNCTION = 35;
    extern const int BAD_ARGUMENTS = 36;
    extern const int UNKNOWN_ELEMENT_IN_AST = 37;
    extern const int CANNOT_PARSE_DATE = 38;
    extern const int TOO_LARGE_SIZE_COMPRESSED = 39;
    extern const int CHECKSUM_DOESNT_MATCH = 40;
    extern const int CANNOT_PARSE_DATETIME = 41;
    extern const int NUMBER_OF_ARGUMENTS_DOESNT_MATCH = 42;
    extern const int ILLEGAL_TYPE_OF_ARGUMENT = 43;
    extern const int ILLEGAL_COLUMN = 44;
    extern const int ILLEGAL_NUMBER_OF_RESULT_COLUMNS = 45;
    extern const int UNKNOWN_FUNCTION = 46;
    extern const int UNKNOWN_IDENTIFIER = 47;
    extern const int NOT_IMPLEMENTED = 48;
    extern const int LOGICAL_ERROR = 49;
    extern const int UNKNOWN_TYPE = 50;
    extern const int EMPTY_LIST_OF_COLUMNS_QUERIED = 51;
    extern const int COLUMN_QUERIED_MORE_THAN_ONCE = 52;
    extern const int TYPE_MISMATCH = 53;
    extern const int STORAGE_DOESNT_ALLOW_PARAMETERS = 54;
    extern const int STORAGE_REQUIRES_PARAMETER = 55;
    extern const int UNKNOWN_STORAGE = 56;
    extern const int TABLE_ALREADY_EXISTS = 57;
    extern const int TABLE_METADATA_ALREADY_EXISTS = 58;
    extern const int ILLEGAL_TYPE_OF_COLUMN_FOR_FILTER = 59;
    extern const int UNKNOWN_TABLE = 60;
    extern const int ONLY_FILTER_COLUMN_IN_BLOCK = 61;
    extern const int SYNTAX_ERROR = 62;
    extern const int UNKNOWN_AGGREGATE_FUNCTION = 63;
    extern const int CANNOT_READ_AGGREGATE_FUNCTION_FROM_TEXT = 64;
    extern const int CANNOT_WRITE_AGGREGATE_FUNCTION_AS_TEXT = 65;
    extern const int NOT_A_COLUMN = 66;
    extern const int ILLEGAL_KEY_OF_AGGREGATION = 67;
    extern const int CANNOT_GET_SIZE_OF_FIELD = 68;
    extern const int ARGUMENT_OUT_OF_BOUND = 69;
    extern const int CANNOT_CONVERT_TYPE = 70;
    extern const int CANNOT_WRITE_AFTER_END_OF_BUFFER = 71;
    extern const int CANNOT_PARSE_NUMBER = 72;
    extern const int UNKNOWN_FORMAT = 73;
    extern const int CANNOT_READ_FROM_FILE_DESCRIPTOR = 74;
    extern const int CANNOT_WRITE_TO_FILE_DESCRIPTOR = 75;
    extern const int CANNOT_OPEN_FILE = 76;
    extern const int CANNOT_CLOSE_FILE = 77;
    extern const int UNKNOWN_TYPE_OF_QUERY = 78;
    extern const int INCORRECT_FILE_NAME = 79;
    extern const int INCORRECT_QUERY = 80;
    extern const int UNKNOWN_DATABASE = 81;
    extern const int DATABASE_ALREADY_EXISTS = 82;
    extern const int DIRECTORY_DOESNT_EXIST = 83;
    extern const int DIRECTORY_ALREADY_EXISTS = 84;
    extern const int FORMAT_IS_NOT_SUITABLE_FOR_INPUT = 85;
    extern const int RECEIVED_ERROR_FROM_REMOTE_IO_SERVER = 86;
    extern const int CANNOT_SEEK_THROUGH_FILE = 87;
    extern const int CANNOT_TRUNCATE_FILE = 88;
    extern const int UNKNOWN_COMPRESSION_METHOD = 89;
    extern const int EMPTY_LIST_OF_COLUMNS_PASSED = 90;
    extern const int SIZES_OF_MARKS_FILES_ARE_INCONSISTENT = 91;
    extern const int EMPTY_DATA_PASSED = 92;
    extern const int UNKNOWN_AGGREGATED_DATA_VARIANT = 93;
    extern const int CANNOT_MERGE_DIFFERENT_AGGREGATED_DATA_VARIANTS = 94;
    extern const int CANNOT_READ_FROM_SOCKET = 95;
    extern const int CANNOT_WRITE_TO_SOCKET = 96;
    extern const int CANNOT_READ_ALL_DATA_FROM_CHUNKED_INPUT = 97;
    extern const int CANNOT_WRITE_TO_EMPTY_BLOCK_OUTPUT_STREAM = 98;
    extern const int UNKNOWN_PACKET_FROM_CLIENT = 99;
    extern const int UNKNOWN_PACKET_FROM_SERVER = 100;
    extern const int UNEXPECTED_PACKET_FROM_CLIENT = 101;
    extern const int UNEXPECTED_PACKET_FROM_SERVER = 102;
    extern const int RECEIVED_DATA_FOR_WRONG_QUERY_ID = 103;
    extern const int TOO_SMALL_BUFFER_SIZE = 104;
    extern const int CANNOT_READ_HISTORY = 105;
    extern const int CANNOT_APPEND_HISTORY = 106;
    extern const int FILE_DOESNT_EXIST = 107;
    extern const int NO_DATA_TO_INSERT = 108;
    extern const int CANNOT_BLOCK_SIGNAL = 109;
    extern const int CANNOT_UNBLOCK_SIGNAL = 110;
    extern const int CANNOT_MANIPULATE_SIGSET = 111;
    extern const int CANNOT_WAIT_FOR_SIGNAL = 112;
    extern const int THERE_IS_NO_SESSION = 113;
    extern const int CANNOT_CLOCK_GETTIME = 114;
    extern const int UNKNOWN_SETTING = 115;
    extern const int THERE_IS_NO_DEFAULT_VALUE = 116;
    extern const int INCORRECT_DATA = 117;
    extern const int ENGINE_REQUIRED = 119;
    extern const int CANNOT_INSERT_VALUE_OF_DIFFERENT_SIZE_INTO_TUPLE = 120;
    extern const int UNKNOWN_SET_DATA_VARIANT = 121;
    extern const int INCOMPATIBLE_COLUMNS = 122;
    extern const int UNKNOWN_TYPE_OF_AST_NODE = 123;
    extern const int INCORRECT_ELEMENT_OF_SET = 124;
    extern const int INCORRECT_RESULT_OF_SCALAR_SUBQUERY = 125;
    extern const int CANNOT_GET_RETURN_TYPE = 126;
    extern const int ILLEGAL_INDEX = 127;
    extern const int TOO_LARGE_ARRAY_SIZE = 128;
    extern const int FUNCTION_IS_SPECIAL = 129;
    extern const int CANNOT_READ_ARRAY_FROM_TEXT = 130;
    extern const int TOO_LARGE_STRING_SIZE = 131;
    extern const int CANNOT_CREATE_TABLE_FROM_METADATA = 132;
    extern const int AGGREGATE_FUNCTION_DOESNT_ALLOW_PARAMETERS = 133;
    extern const int PARAMETERS_TO_AGGREGATE_FUNCTIONS_MUST_BE_LITERALS = 134;
    extern const int ZERO_ARRAY_OR_TUPLE_INDEX = 135;
    extern const int UNKNOWN_ELEMENT_IN_CONFIG = 137;
    extern const int EXCESSIVE_ELEMENT_IN_CONFIG = 138;
    extern const int NO_ELEMENTS_IN_CONFIG = 139;
    extern const int ALL_REQUESTED_COLUMNS_ARE_MISSING = 140;
    extern const int SAMPLING_NOT_SUPPORTED = 141;
    extern const int NOT_FOUND_NODE = 142;
    extern const int FOUND_MORE_THAN_ONE_NODE = 143;
    extern const int FIRST_DATE_IS_BIGGER_THAN_LAST_DATE = 144;
    extern const int UNKNOWN_OVERFLOW_MODE = 145;
    extern const int QUERY_SECTION_DOESNT_MAKE_SENSE = 146;
    extern const int NOT_FOUND_FUNCTION_ELEMENT_FOR_AGGREGATE = 147;
    extern const int NOT_FOUND_RELATION_ELEMENT_FOR_CONDITION = 148;
    extern const int NOT_FOUND_RHS_ELEMENT_FOR_CONDITION = 149;
    extern const int NO_ATTRIBUTES_LISTED = 150;
    extern const int INDEX_OF_COLUMN_IN_SORT_CLAUSE_IS_OUT_OF_RANGE = 151;
    extern const int UNKNOWN_DIRECTION_OF_SORTING = 152;
    extern const int ILLEGAL_DIVISION = 153;
    extern const int AGGREGATE_FUNCTION_NOT_APPLICABLE = 154;
    extern const int UNKNOWN_RELATION = 155;
    extern const int DICTIONARIES_WAS_NOT_LOADED = 156;
    extern const int ILLEGAL_OVERFLOW_MODE = 157;
    extern const int TOO_MANY_ROWS = 158;
    extern const int TIMEOUT_EXCEEDED = 159;
    extern const int TOO_SLOW = 160;
    extern const int TOO_MANY_COLUMNS = 161;
    extern const int TOO_DEEP_SUBQUERIES = 162;
    extern const int TOO_DEEP_PIPELINE = 163;
    extern const int READONLY = 164;
    extern const int TOO_MANY_TEMPORARY_COLUMNS = 165;
    extern const int TOO_MANY_TEMPORARY_NON_CONST_COLUMNS = 166;
    extern const int TOO_DEEP_AST = 167;
    extern const int TOO_BIG_AST = 168;
    extern const int BAD_TYPE_OF_FIELD = 169;
    extern const int BAD_GET = 170;
    extern const int BLOCKS_HAVE_DIFFERENT_STRUCTURE = 171;
    extern const int CANNOT_CREATE_DIRECTORY = 172;
    extern const int CANNOT_ALLOCATE_MEMORY = 173;
    extern const int CYCLIC_ALIASES = 174;
    extern const int CHUNK_NOT_FOUND = 176;
    extern const int DUPLICATE_CHUNK_NAME = 177;
    extern const int MULTIPLE_ALIASES_FOR_EXPRESSION = 178;
    extern const int MULTIPLE_EXPRESSIONS_FOR_ALIAS = 179;
    extern const int THERE_IS_NO_PROFILE = 180;
    extern const int ILLEGAL_FINAL = 181;
    extern const int ILLEGAL_PREWHERE = 182;
    extern const int UNEXPECTED_EXPRESSION = 183;
    extern const int ILLEGAL_AGGREGATION = 184;
    extern const int UNSUPPORTED_MYISAM_BLOCK_TYPE = 185;
    extern const int UNSUPPORTED_COLLATION_LOCALE = 186;
    extern const int COLLATION_COMPARISON_FAILED = 187;
    extern const int UNKNOWN_ACTION = 188;
    extern const int TABLE_MUST_NOT_BE_CREATED_MANUALLY = 189;
    extern const int SIZES_OF_ARRAYS_DOESNT_MATCH = 190;
    extern const int SET_SIZE_LIMIT_EXCEEDED = 191;
    extern const int UNKNOWN_USER = 192;
    extern const int WRONG_PASSWORD = 193;
    extern const int REQUIRED_PASSWORD = 194;
    extern const int IP_ADDRESS_NOT_ALLOWED = 195;
    extern const int UNKNOWN_ADDRESS_PATTERN_TYPE = 196;
    extern const int SERVER_REVISION_IS_TOO_OLD = 197;
    extern const int DNS_ERROR = 198;
    extern const int UNKNOWN_QUOTA = 199;
    extern const int QUOTA_DOESNT_ALLOW_KEYS = 200;
    extern const int QUOTA_EXPIRED = 201;
    extern const int TOO_MANY_SIMULTANEOUS_QUERIES = 202;
    extern const int NO_FREE_CONNECTION = 203;
    extern const int CANNOT_FSYNC = 204;
    extern const int NESTED_TYPE_TOO_DEEP = 205;
    extern const int ALIAS_REQUIRED = 206;
    extern const int AMBIGUOUS_IDENTIFIER = 207;
    extern const int EMPTY_NESTED_TABLE = 208;
    extern const int SOCKET_TIMEOUT = 209;
    extern const int NETWORK_ERROR = 210;
    extern const int EMPTY_QUERY = 211;
    extern const int UNKNOWN_LOAD_BALANCING = 212;
    extern const int UNKNOWN_TOTALS_MODE = 213;
    extern const int CANNOT_STATVFS = 214;
    extern const int NOT_AN_AGGREGATE = 215;
    extern const int QUERY_WITH_SAME_ID_IS_ALREADY_RUNNING = 216;
    extern const int CLIENT_HAS_CONNECTED_TO_WRONG_PORT = 217;
    extern const int TABLE_IS_DROPPED = 218;
    extern const int DATABASE_NOT_EMPTY = 219;
    extern const int DUPLICATE_INTERSERVER_IO_ENDPOINT = 220;
    extern const int NO_SUCH_INTERSERVER_IO_ENDPOINT = 221;
    extern const int ADDING_REPLICA_TO_NON_EMPTY_TABLE = 222;
    extern const int UNEXPECTED_AST_STRUCTURE = 223;
    extern const int REPLICA_IS_ALREADY_ACTIVE = 224;
    extern const int NO_ZOOKEEPER = 225;
    extern const int NO_FILE_IN_DATA_PART = 226;
    extern const int UNEXPECTED_FILE_IN_DATA_PART = 227;
    extern const int BAD_SIZE_OF_FILE_IN_DATA_PART = 228;
    extern const int QUERY_IS_TOO_LARGE = 229;
    extern const int NOT_FOUND_EXPECTED_DATA_PART = 230;
    extern const int TOO_MANY_UNEXPECTED_DATA_PARTS = 231;
    extern const int NO_SUCH_DATA_PART = 232;
    extern const int BAD_DATA_PART_NAME = 233;
    extern const int NO_REPLICA_HAS_PART = 234;
    extern const int DUPLICATE_DATA_PART = 235;
    extern const int ABORTED = 236;
    extern const int NO_REPLICA_NAME_GIVEN = 237;
    extern const int FORMAT_VERSION_TOO_OLD = 238;
    extern const int CANNOT_MUNMAP = 239;
    extern const int CANNOT_MREMAP = 240;
    extern const int MEMORY_LIMIT_EXCEEDED = 241;
    extern const int TABLE_IS_READ_ONLY = 242;
    extern const int NOT_ENOUGH_SPACE = 243;
    extern const int UNEXPECTED_ZOOKEEPER_ERROR = 244;
    extern const int CORRUPTED_DATA = 246;
    extern const int INCORRECT_MARK = 247;
    extern const int INVALID_PARTITION_VALUE = 248;
    extern const int NOT_ENOUGH_BLOCK_NUMBERS = 250;
    extern const int NO_SUCH_REPLICA = 251;
    extern const int TOO_MANY_PARTS = 252;
    extern const int REPLICA_IS_ALREADY_EXIST = 253;
    extern const int NO_ACTIVE_REPLICAS = 254;
    extern const int TOO_MANY_RETRIES_TO_FETCH_PARTS = 255;
    extern const int PARTITION_ALREADY_EXISTS = 256;
    extern const int PARTITION_DOESNT_EXIST = 257;
    extern const int UNION_ALL_RESULT_STRUCTURES_MISMATCH = 258;
    extern const int CLIENT_OUTPUT_FORMAT_SPECIFIED = 260;
    extern const int UNKNOWN_BLOCK_INFO_FIELD = 261;
    extern const int BAD_COLLATION = 262;
    extern const int CANNOT_COMPILE_CODE = 263;
    extern const int INCOMPATIBLE_TYPE_OF_JOIN = 264;
    extern const int NO_AVAILABLE_REPLICA = 265;
    extern const int MISMATCH_REPLICAS_DATA_SOURCES = 266;
    extern const int STORAGE_DOESNT_SUPPORT_PARALLEL_REPLICAS = 267;
    extern const int CPUID_ERROR = 268;
    extern const int INFINITE_LOOP = 269;
    extern const int CANNOT_COMPRESS = 270;
    extern const int CANNOT_DECOMPRESS = 271;
    extern const int CANNOT_IO_SUBMIT = 272;
    extern const int CANNOT_IO_GETEVENTS = 273;
    extern const int AIO_READ_ERROR = 274;
    extern const int AIO_WRITE_ERROR = 275;
    extern const int INDEX_NOT_USED = 277;
    extern const int LEADERSHIP_LOST = 278;
    extern const int ALL_CONNECTION_TRIES_FAILED = 279;
    extern const int NO_AVAILABLE_DATA = 280;
    extern const int DICTIONARY_IS_EMPTY = 281;
    extern const int INCORRECT_INDEX = 282;
    extern const int UNKNOWN_DISTRIBUTED_PRODUCT_MODE = 283;
    extern const int UNKNOWN_GLOBAL_SUBQUERIES_METHOD = 284;
    extern const int TOO_FEW_LIVE_REPLICAS = 285;
    extern const int UNSATISFIED_QUORUM_FOR_PREVIOUS_WRITE = 286;
    extern const int UNKNOWN_FORMAT_VERSION = 287;
    extern const int DISTRIBUTED_IN_JOIN_SUBQUERY_DENIED = 288;
    extern const int REPLICA_IS_NOT_IN_QUORUM = 289;
    extern const int LIMIT_EXCEEDED = 290;
    extern const int DATABASE_ACCESS_DENIED = 291;
    extern const int LEADERSHIP_CHANGED = 292;
    extern const int MONGODB_CANNOT_AUTHENTICATE = 293;
    extern const int INVALID_BLOCK_EXTRA_INFO = 294;
    extern const int RECEIVED_EMPTY_DATA = 295;
    extern const int NO_REMOTE_SHARD_FOUND = 296;
    extern const int SHARD_HAS_NO_CONNECTIONS = 297;
    extern const int CANNOT_PIPE = 298;
    extern const int CANNOT_FORK = 299;
    extern const int CANNOT_DLSYM = 300;
    extern const int CANNOT_CREATE_CHILD_PROCESS = 301;
    extern const int CHILD_WAS_NOT_EXITED_NORMALLY = 302;
    extern const int CANNOT_SELECT = 303;
    extern const int CANNOT_WAITPID = 304;
    extern const int TABLE_WAS_NOT_DROPPED = 305;
    extern const int TOO_DEEP_RECURSION = 306;
    extern const int TOO_MANY_BYTES = 307;
    extern const int UNEXPECTED_NODE_IN_ZOOKEEPER = 308;
    extern const int FUNCTION_CANNOT_HAVE_PARAMETERS = 309;
    extern const int INVALID_SHARD_WEIGHT = 317;
    extern const int INVALID_CONFIG_PARAMETER = 318;
    extern const int UNKNOWN_STATUS_OF_INSERT = 319;
    extern const int VALUE_IS_OUT_OF_RANGE_OF_DATA_TYPE = 321;
    extern const int BARRIER_TIMEOUT = 335;
    extern const int UNKNOWN_DATABASE_ENGINE = 336;
    extern const int DDL_GUARD_IS_ACTIVE = 337;
    extern const int UNFINISHED = 341;
    extern const int METADATA_MISMATCH = 342;
    extern const int SUPPORT_IS_DISABLED = 344;
    extern const int TABLE_DIFFERS_TOO_MUCH = 345;
    extern const int CANNOT_CONVERT_CHARSET = 346;
    extern const int CANNOT_LOAD_CONFIG = 347;
    extern const int CANNOT_INSERT_NULL_IN_ORDINARY_COLUMN = 349;
    extern const int INCOMPATIBLE_SOURCE_TABLES = 350;
    extern const int AMBIGUOUS_TABLE_NAME = 351;
    extern const int AMBIGUOUS_COLUMN_NAME = 352;
    extern const int INDEX_OF_POSITIONAL_ARGUMENT_IS_OUT_OF_RANGE = 353;
    extern const int ZLIB_INFLATE_FAILED = 354;
    extern const int ZLIB_DEFLATE_FAILED = 355;
    extern const int BAD_LAMBDA = 356;
    extern const int RESERVED_IDENTIFIER_NAME = 357;
    extern const int INTO_OUTFILE_NOT_ALLOWED = 358;
    extern const int TABLE_SIZE_EXCEEDS_MAX_DROP_SIZE_LIMIT = 359;
    extern const int CANNOT_CREATE_CHARSET_CONVERTER = 360;
    extern const int SEEK_POSITION_OUT_OF_BOUND = 361;
    extern const int CURRENT_WRITE_BUFFER_IS_EXHAUSTED = 362;
    extern const int CANNOT_CREATE_IO_BUFFER = 363;
    extern const int RECEIVED_ERROR_TOO_MANY_REQUESTS = 364;
    extern const int OUTPUT_IS_NOT_SORTED = 365;
    extern const int SIZES_OF_NESTED_COLUMNS_ARE_INCONSISTENT = 366;
    extern const int TOO_MANY_FETCHES = 367;
    extern const int BAD_CAST = 368;
    extern const int ALL_REPLICAS_ARE_STALE = 369;
    extern const int DATA_TYPE_CANNOT_BE_USED_IN_TABLES = 370;
    extern const int INCONSISTENT_CLUSTER_DEFINITION = 371;
    extern const int SESSION_NOT_FOUND = 372;
    extern const int SESSION_IS_LOCKED = 373;
    extern const int INVALID_SESSION_TIMEOUT = 374;
    extern const int CANNOT_DLOPEN = 375;
    extern const int CANNOT_PARSE_UUID = 376;
    extern const int ILLEGAL_SYNTAX_FOR_DATA_TYPE = 377;
    extern const int DATA_TYPE_CANNOT_HAVE_ARGUMENTS = 378;
    extern const int UNKNOWN_STATUS_OF_DISTRIBUTED_DDL_TASK = 379;
    extern const int CANNOT_KILL = 380;
    extern const int HTTP_LENGTH_REQUIRED = 381;
    extern const int CANNOT_LOAD_CATBOOST_MODEL = 382;
    extern const int CANNOT_APPLY_CATBOOST_MODEL = 383;
    extern const int PART_IS_TEMPORARILY_LOCKED = 384;
    extern const int MULTIPLE_STREAMS_REQUIRED = 385;
    extern const int NO_COMMON_TYPE = 386;
    extern const int EXTERNAL_LOADABLE_ALREADY_EXISTS = 387;
    extern const int CANNOT_ASSIGN_OPTIMIZE = 388;
    extern const int INSERT_WAS_DEDUPLICATED = 389;
    extern const int CANNOT_GET_CREATE_TABLE_QUERY = 390;
    extern const int EXTERNAL_LIBRARY_ERROR = 391;
    extern const int QUERY_IS_PROHIBITED = 392;
    extern const int THERE_IS_NO_QUERY = 393;
    extern const int QUERY_WAS_CANCELLED = 394;
    extern const int FUNCTION_THROW_IF_VALUE_IS_NON_ZERO = 395;
    extern const int TOO_MANY_ROWS_OR_BYTES = 396;
    extern const int QUERY_IS_NOT_SUPPORTED_IN_MATERIALIZED_VIEW = 397;
    extern const int UNKNOWN_MUTATION_COMMAND = 398;
    extern const int FORMAT_IS_NOT_SUITABLE_FOR_OUTPUT = 399;
    extern const int CANNOT_STAT = 400;
    extern const int FEATURE_IS_NOT_ENABLED_AT_BUILD_TIME = 401;
    extern const int CANNOT_IOSETUP = 402;
    extern const int INVALID_JOIN_ON_EXPRESSION = 403;
    extern const int BAD_ODBC_CONNECTION_STRING = 404;
    extern const int PARTITION_SIZE_EXCEEDS_MAX_DROP_SIZE_LIMIT = 405;
    extern const int TOP_AND_LIMIT_TOGETHER = 406;
    extern const int DECIMAL_OVERFLOW = 407;
    extern const int BAD_REQUEST_PARAMETER = 408;
    extern const int EXTERNAL_EXECUTABLE_NOT_FOUND = 409;
    extern const int EXTERNAL_SERVER_IS_NOT_RESPONDING = 410;
    extern const int PTHREAD_ERROR = 411;
    extern const int NETLINK_ERROR = 412;
    extern const int CANNOT_SET_SIGNAL_HANDLER = 413;
    extern const int CANNOT_READLINE = 414;
    extern const int ALL_REPLICAS_LOST = 415;
    extern const int REPLICA_STATUS_CHANGED = 416;
    extern const int EXPECTED_ALL_OR_ANY = 417;
    extern const int UNKNOWN_JOIN_STRICTNESS = 418;
    extern const int MULTIPLE_ASSIGNMENTS_TO_COLUMN = 419;
    extern const int CANNOT_UPDATE_COLUMN = 420;
    extern const int CANNOT_ADD_DIFFERENT_AGGREGATE_STATES = 421;
    extern const int UNSUPPORTED_URI_SCHEME = 422;
    extern const int CANNOT_GETTIMEOFDAY = 423;
    extern const int CANNOT_LINK = 424;
    extern const int SYSTEM_ERROR = 425;
    extern const int NULL_POINTER_DEREFERENCE = 426;
    extern const int CANNOT_COMPILE_REGEXP = 427;
    extern const int UNKNOWN_LOG_LEVEL = 428;
    extern const int FAILED_TO_GETPWUID = 429;
    extern const int MISMATCHING_USERS_FOR_PROCESS_AND_DATA = 430;
    extern const int ILLEGAL_SYNTAX_FOR_CODEC_TYPE = 431;
    extern const int UNKNOWN_CODEC = 432;
    extern const int ILLEGAL_CODEC_PARAMETER = 433;
<<<<<<< HEAD
    extern const int DICTIONARY_ALREADY_EXISTS = 434;
    extern const int CANNOT_CONSTRUCT_CONFIGURATION_FROM_AST = 435;
    extern const int CANNOT_CREATE_DICTIONARY_FROM_METADATA = 436;
    extern const int UNKNOWN_DICTIONARY = 437;
=======
    extern const int CANNOT_PARSE_PROTOBUF_SCHEMA = 434;
    extern const int NO_DATA_FOR_REQUIRED_PROTOBUF_FIELD = 435;
    extern const int CANNOT_CONVERT_TO_PROTOBUF_TYPE = 436;
    extern const int PROTOBUF_FIELD_NOT_REPEATED = 437;
    extern const int DATA_TYPE_CANNOT_BE_PROMOTED = 438;
>>>>>>> eb1feacf

    extern const int KEEPER_EXCEPTION = 999;
    extern const int POCO_EXCEPTION = 1000;
    extern const int STD_EXCEPTION = 1001;
    extern const int UNKNOWN_EXCEPTION = 1002;

    extern const int CONDITIONAL_TREE_PARENT_NOT_FOUND = 2001;
    extern const int ILLEGAL_PROJECTION_MANIPULATOR = 2002;
}

}<|MERGE_RESOLUTION|>--- conflicted
+++ resolved
@@ -408,18 +408,15 @@
     extern const int ILLEGAL_SYNTAX_FOR_CODEC_TYPE = 431;
     extern const int UNKNOWN_CODEC = 432;
     extern const int ILLEGAL_CODEC_PARAMETER = 433;
-<<<<<<< HEAD
-    extern const int DICTIONARY_ALREADY_EXISTS = 434;
-    extern const int CANNOT_CONSTRUCT_CONFIGURATION_FROM_AST = 435;
-    extern const int CANNOT_CREATE_DICTIONARY_FROM_METADATA = 436;
-    extern const int UNKNOWN_DICTIONARY = 437;
-=======
     extern const int CANNOT_PARSE_PROTOBUF_SCHEMA = 434;
     extern const int NO_DATA_FOR_REQUIRED_PROTOBUF_FIELD = 435;
     extern const int CANNOT_CONVERT_TO_PROTOBUF_TYPE = 436;
     extern const int PROTOBUF_FIELD_NOT_REPEATED = 437;
     extern const int DATA_TYPE_CANNOT_BE_PROMOTED = 438;
->>>>>>> eb1feacf
+    extern const int DICTIONARY_ALREADY_EXISTS = 439;
+    extern const int CANNOT_CONSTRUCT_CONFIGURATION_FROM_AST = 440;
+    extern const int CANNOT_CREATE_DICTIONARY_FROM_METADATA = 441;
+    extern const int UNKNOWN_DICTIONARY = 442;
 
     extern const int KEEPER_EXCEPTION = 999;
     extern const int POCO_EXCEPTION = 1000;
