--- conflicted
+++ resolved
@@ -76,11 +76,7 @@
 	std::string getName() const override { return "Memory"; }
 	std::string getTableName() const override { return name; }
 
-<<<<<<< HEAD
-	const NamesAndTypesList & getColumnsList() const override { return *columns; }
-=======
 	const NamesAndTypesList & getColumnsListImpl() const override { return *columns; }
->>>>>>> ccc770e5
 
 	size_t getSize() const { return data.size(); }
 
@@ -106,9 +102,6 @@
 
 	Poco::FastMutex mutex;
 
-<<<<<<< HEAD
-	StorageMemory(const std::string & name_, NamesAndTypesListPtr columns_);
-=======
 	StorageMemory(
 		const std::string & name_,
 		NamesAndTypesListPtr columns_);
@@ -119,8 +112,6 @@
 		const NamesAndTypesList & materialized_columns_,
 		const NamesAndTypesList & alias_columns_,
 		const ColumnDefaults & column_defaults_);
-
->>>>>>> ccc770e5
 };
 
 }