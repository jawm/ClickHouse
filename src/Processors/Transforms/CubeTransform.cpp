--- conflicted
+++ resolved
@@ -75,13 +75,9 @@
         cube_chunk = merge(std::move(chunks), false);
     }
 
-<<<<<<< HEAD
-    finalizeChunk(gen_chunk);
+    finalizeChunk(gen_chunk, aggregates_mask);
     if (!gen_chunk.empty())
         gen_chunk.addColumn(0, ColumnUInt64::create(gen_chunk.getNumRows(), grouping_set++));
-=======
-    finalizeChunk(gen_chunk, aggregates_mask);
->>>>>>> a53cfa9f
     return gen_chunk;
 }
 
