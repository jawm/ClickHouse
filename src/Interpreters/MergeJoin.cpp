#include <limits>

#include <Core/NamesAndTypes.h>
#include <Core/SortCursor.h>
#include <Columns/ColumnNullable.h>
#include <Interpreters/MergeJoin.h>
#include <Interpreters/TableJoin.h>
#include <Interpreters/sortBlock.h>
#include <Interpreters/join_common.h>
#include <DataStreams/materializeBlock.h>
#include <DataStreams/TemporaryFileStream.h>
#include <Processors/Sources/SourceFromInputStream.h>
#include <Processors/QueryPipeline.h>
#include <Processors/Transforms/MergeSortingTransform.h>
#include <Processors/Executors/PipelineExecutingBlockInputStream.h>
#include <DataStreams/BlocksListBlockInputStream.h>


namespace DB
{

namespace ErrorCodes
{
    extern const int NOT_IMPLEMENTED;
    extern const int PARAMETER_OUT_OF_BOUND;
    extern const int LOGICAL_ERROR;
}

namespace
{

template <bool has_left_nulls, bool has_right_nulls>
int nullableCompareAt(const IColumn & left_column, const IColumn & right_column, size_t lhs_pos, size_t rhs_pos)
{
    static constexpr int null_direction_hint = 1;

    if constexpr (has_left_nulls && has_right_nulls)
    {
        const auto * left_nullable = checkAndGetColumn<ColumnNullable>(left_column);
        const auto * right_nullable = checkAndGetColumn<ColumnNullable>(right_column);

        if (left_nullable && right_nullable)
        {
            int res = left_column.compareAt(lhs_pos, rhs_pos, right_column, null_direction_hint);
            if (res)
                return res;

            /// NULL != NULL case
            if (left_column.isNullAt(lhs_pos))
                return null_direction_hint;

            return 0;
        }
    }

    if constexpr (has_left_nulls)
    {
        if (const auto * left_nullable = checkAndGetColumn<ColumnNullable>(left_column))
        {
            if (left_column.isNullAt(lhs_pos))
                return null_direction_hint;
            return left_nullable->getNestedColumn().compareAt(lhs_pos, rhs_pos, right_column, null_direction_hint);
        }
    }

    if constexpr (has_right_nulls)
    {
        if (const auto * right_nullable = checkAndGetColumn<ColumnNullable>(right_column))
        {
            if (right_column.isNullAt(rhs_pos))
                return -null_direction_hint;
            return left_column.compareAt(lhs_pos, rhs_pos, right_nullable->getNestedColumn(), null_direction_hint);
        }
    }

    return left_column.compareAt(lhs_pos, rhs_pos, right_column, null_direction_hint);
}

Block extractMinMax(const Block & block, const Block & keys)
{
    if (block.rows() == 0)
        throw Exception("Unexpected empty block", ErrorCodes::LOGICAL_ERROR);

    Block min_max = keys.cloneEmpty();
    MutableColumns columns = min_max.mutateColumns();

    for (size_t i = 0; i < columns.size(); ++i)
    {
        const auto & src_column = block.getByName(keys.getByPosition(i).name);

        columns[i]->insertFrom(*src_column.column, 0);
        columns[i]->insertFrom(*src_column.column, block.rows() - 1);
    }

    min_max.setColumns(std::move(columns));
    return min_max;
}

}


class RowBitmaps
{
public:
    struct Bitmap
    {
        using Container = std::vector<bool>;

        std::mutex mutex;
        Container bitmap;

        size_t size() const { return bitmap.size(); }
        bool empty() const { return bitmap.empty(); }

        void applyOr(Container && addition) noexcept
        {
            std::lock_guard lock(mutex);

            if (bitmap.empty())
            {
                bitmap.swap(addition);
                return;
            }

            /// TODO: simd bit or (need padding and tail in container)
            for (size_t i = 0; i < bitmap.size(); ++i)
                if (addition[i])
                    bitmap[i] = true;
        }
    };

    using Container = Bitmap::Container;

    explicit RowBitmaps(size_t size)
    {
        maps.reserve(size);
        for (size_t i = 0; i < size; ++i)
            maps.emplace_back(std::make_unique<Bitmap>());
    }

    bool used(size_t bitmap_number) const
    {
        return !maps[bitmap_number]->empty();
    }

    void applyOr(size_t bitmap_number, Container && addition) noexcept
    {
        maps[bitmap_number]->applyOr(std::move(addition));
    }

    IColumn::Filter getNotUsed(size_t bitmap_number) const
    {
        const Container & bitmap = maps[bitmap_number]->bitmap;

        IColumn::Filter filter(bitmap.size());
        for (size_t i = 0; i < bitmap.size(); ++i)
            filter[i] = !bitmap[i];
        return filter;
    }

private:
    std::vector<std::unique_ptr<Bitmap>> maps;
};

struct MergeJoinEqualRange
{
    size_t left_start = 0;
    size_t right_start = 0;
    size_t left_length = 0;
    size_t right_length = 0;

    bool empty() const { return !left_length && !right_length; }
};

using Range = MergeJoinEqualRange;


class MergeJoinCursor
{
public:
    MergeJoinCursor(const Block & block, const SortDescription & desc_)
        : impl(SortCursorImpl(block, desc_))
    {
        /// SortCursorImpl can work with permutation, but MergeJoinCursor can't.
        if (impl.permutation)
            throw Exception("Logical error: MergeJoinCursor doesn't support permutation", ErrorCodes::LOGICAL_ERROR);
    }

    size_t position() const { return impl.getRow(); }
    size_t end() const { return impl.rows; }
    bool atEnd() const { return impl.getRow() >= impl.rows; }
    void nextN(size_t num) { impl.getPosRef() += num; }

    void setCompareNullability(const MergeJoinCursor & rhs)
    {
        has_left_nullable = false;
        has_right_nullable = false;

        for (size_t i = 0; i < impl.sort_columns_size; ++i)
        {
            has_left_nullable = has_left_nullable || isColumnNullable(*impl.sort_columns[i]);
            has_right_nullable = has_right_nullable || isColumnNullable(*rhs.impl.sort_columns[i]);
        }
    }

    Range getNextEqualRange(MergeJoinCursor & rhs)
    {
        if (has_left_nullable && has_right_nullable)
            return getNextEqualRangeImpl<true, true>(rhs);
        else if (has_left_nullable)
            return getNextEqualRangeImpl<true, false>(rhs);
        else if (has_right_nullable)
            return getNextEqualRangeImpl<false, true>(rhs);
        return getNextEqualRangeImpl<false, false>(rhs);
    }

    int intersect(const Block & min_max, const Names & key_names)
    {
        if (end() == 0 || min_max.rows() != 2)
            throw Exception("Unexpected block size", ErrorCodes::LOGICAL_ERROR);

        size_t last_position = end() - 1;
        int first_vs_max = 0;
        int last_vs_min = 0;

        for (size_t i = 0; i < impl.sort_columns_size; ++i)
        {
            const auto & left_column = *impl.sort_columns[i];
            const auto & right_column = *min_max.getByName(key_names[i]).column; /// cannot get by position cause of possible duplicates

            if (!first_vs_max)
                first_vs_max = nullableCompareAt<true, true>(left_column, right_column, position(), 1);

            if (!last_vs_min)
                last_vs_min = nullableCompareAt<true, true>(left_column, right_column, last_position, 0);
        }

        if (first_vs_max > 0)
            return 1;
        if (last_vs_min < 0)
            return -1;
        return 0;
    }

private:
    SortCursorImpl impl;
    bool has_left_nullable = false;
    bool has_right_nullable = false;

    template <bool left_nulls, bool right_nulls>
    Range getNextEqualRangeImpl(MergeJoinCursor & rhs)
    {
        while (!atEnd() && !rhs.atEnd())
        {
            int cmp = compareAtCursor<left_nulls, right_nulls>(rhs);
            if (cmp < 0)
                impl.next();
            else if (cmp > 0)
                rhs.impl.next();
            else if (!cmp)
                return Range{impl.getRow(), rhs.impl.getRow(), getEqualLength(), rhs.getEqualLength()};
        }

        return Range{impl.getRow(), rhs.impl.getRow(), 0, 0};
    }

    template <bool left_nulls, bool right_nulls>
    int ALWAYS_INLINE compareAtCursor(const MergeJoinCursor & rhs) const
    {
        for (size_t i = 0; i < impl.sort_columns_size; ++i)
        {
            const auto * left_column = impl.sort_columns[i];
            const auto * right_column = rhs.impl.sort_columns[i];

            int res = nullableCompareAt<left_nulls, right_nulls>(*left_column, *right_column, impl.getRow(), rhs.impl.getRow());
            if (res)
                return res;
        }
        return 0;
    }

    /// Expects !atEnd()
    size_t getEqualLength()
    {
        size_t pos = impl.getRow() + 1;
        for (; pos < impl.rows; ++pos)
            if (!samePrev(pos))
                break;
        return pos - impl.getRow();
    }

    /// Expects lhs_pos > 0
    bool ALWAYS_INLINE samePrev(size_t lhs_pos) const
    {
        for (size_t i = 0; i < impl.sort_columns_size; ++i)
            if (impl.sort_columns[i]->compareAt(lhs_pos - 1, lhs_pos, *(impl.sort_columns[i]), 1) != 0)
                return false;
        return true;
    }
};


namespace
{

MutableColumns makeMutableColumns(const Block & block, size_t rows_to_reserve = 0)
{
    MutableColumns columns;
    columns.reserve(block.columns());

    for (const auto & src_column : block)
    {
        columns.push_back(src_column.column->cloneEmpty());
        columns.back()->reserve(rows_to_reserve);
    }
    return columns;
}

void makeSortAndMerge(const Names & keys, SortDescription & sort, SortDescription & merge)
{
    NameSet unique_keys;
    for (const auto & key_name : keys)
    {
        merge.emplace_back(SortColumnDescription(key_name, 1, 1));

        if (!unique_keys.count(key_name))
        {
            unique_keys.insert(key_name);
            sort.emplace_back(SortColumnDescription(key_name, 1, 1));
        }
    }
}

void copyLeftRange(const Block & block, MutableColumns & columns, size_t start, size_t rows_to_add)
{
    for (size_t i = 0; i < block.columns(); ++i)
    {
        const auto & src_column = block.getByPosition(i).column;
        columns[i]->insertRangeFrom(*src_column, start, rows_to_add);
    }
}

void copyRightRange(const Block & right_block, const Block & right_columns_to_add, MutableColumns & columns,
                    size_t row_position, size_t rows_to_add)
{
    for (size_t i = 0; i < right_columns_to_add.columns(); ++i)
    {
        const auto & src_column = right_block.getByName(right_columns_to_add.getByPosition(i).name).column;
        auto & dst_column = columns[i];
        auto * dst_nullable = typeid_cast<ColumnNullable *>(dst_column.get());

        if (dst_nullable && !isColumnNullable(*src_column))
            dst_nullable->insertManyFromNotNullable(*src_column, row_position, rows_to_add);
        else
            dst_column->insertManyFrom(*src_column, row_position, rows_to_add);
    }
}

void joinEqualsAnyLeft(const Block & right_block, const Block & right_columns_to_add, MutableColumns & right_columns, const Range & range)
{
    copyRightRange(right_block, right_columns_to_add, right_columns, range.right_start, range.left_length);
}

template <bool is_all>
bool joinEquals(const Block & left_block, const Block & right_block, const Block & right_columns_to_add,
                MutableColumns & left_columns, MutableColumns & right_columns, Range & range, size_t max_rows [[maybe_unused]])
{
    bool one_more = true;

    if constexpr (is_all)
    {
        size_t range_rows = range.left_length * range.right_length;
        if (range_rows > max_rows)
        {
            /// We need progress. So we join at least one right row.
            range.right_length = max_rows / range.left_length;
            if (!range.right_length)
                range.right_length = 1;
            one_more = false;
        }

        size_t left_rows_to_add = range.left_length;
        size_t row_position = range.right_start;
        for (size_t right_row = 0; right_row < range.right_length; ++right_row, ++row_position)
        {
            copyLeftRange(left_block, left_columns, range.left_start, left_rows_to_add);
            copyRightRange(right_block, right_columns_to_add, right_columns, row_position, left_rows_to_add);
        }
    }
    else
    {
        size_t left_rows_to_add = range.left_length;
        copyLeftRange(left_block, left_columns, range.left_start, left_rows_to_add);
        copyRightRange(right_block, right_columns_to_add, right_columns, range.right_start, left_rows_to_add);
    }

    return one_more;
}

template <bool copy_left>
void joinInequalsLeft(const Block & left_block, MutableColumns & left_columns,
                      const Block & right_block, MutableColumns & right_columns,
                      size_t start, size_t end)
{
    if (end <= start)
        return;

    size_t rows_to_add = end - start;
    if constexpr (copy_left)
        copyLeftRange(left_block, left_columns, start, rows_to_add);

    for (size_t i = 0; i < right_columns.size(); ++i)
    {
        JoinCommon::addDefaultValues(*right_columns[i], right_block.getByPosition(i).type, rows_to_add);
    }
}

}


MergeJoin::MergeJoin(std::shared_ptr<TableJoin> table_join_, const Block & right_sample_block_)
    : table_join(table_join_)
    , size_limits(table_join->sizeLimits())
    , right_sample_block(right_sample_block_)
    , nullable_right_side(table_join->forceNullableRight())
    , nullable_left_side(table_join->forceNullableLeft())
    , is_any_join(table_join->strictness() == ASTTableJoin::Strictness::Any)
    , is_all_join(table_join->strictness() == ASTTableJoin::Strictness::All)
    , is_semi_join(table_join->strictness() == ASTTableJoin::Strictness::Semi)
    , is_inner(isInner(table_join->kind()))
    , is_left(isLeft(table_join->kind()))
    , is_right(isRight(table_join->kind()))
    , is_full(isFull(table_join->kind()))
    , max_joined_block_rows(table_join->maxJoinedBlockRows())
    , max_rows_in_right_block(table_join->maxRowsInRightBlock())
    , max_files_to_merge(table_join->maxFilesToMerge())
{
    switch (table_join->strictness())
    {
        case ASTTableJoin::Strictness::All:
            break;
        case ASTTableJoin::Strictness::Any:
        case ASTTableJoin::Strictness::Semi:
            if (!is_left && !is_inner)
                throw Exception("Not supported. MergeJoin supports SEMI and ANY variants only for LEFT and INNER JOINs.",
                                ErrorCodes::NOT_IMPLEMENTED);
            break;
        default:
            throw Exception("Not supported. MergeJoin supports ALL, ANY and SEMI JOINs variants.", ErrorCodes::NOT_IMPLEMENTED);
    }

    if (!max_rows_in_right_block)
        throw Exception("partial_merge_join_rows_in_right_blocks cannot be zero", ErrorCodes::PARAMETER_OUT_OF_BOUND);

    if (max_files_to_merge < 2)
        throw Exception("max_files_to_merge cannot be less than 2", ErrorCodes::PARAMETER_OUT_OF_BOUND);

    if (!size_limits.hasLimits())
    {
        size_limits.max_bytes = table_join->defaultMaxBytes();
        if (!size_limits.max_bytes)
            throw Exception("No limit for MergeJoin (max_rows_in_join, max_bytes_in_join or default_max_bytes_in_join have to be set)",
                            ErrorCodes::PARAMETER_OUT_OF_BOUND);
    }

    table_join->splitAdditionalColumns(right_sample_block, right_table_keys, right_columns_to_add);
    JoinCommon::removeLowCardinalityInplace(right_table_keys);

    const NameSet required_right_keys = table_join->requiredRightKeys();
    for (const auto & column : right_table_keys)
        if (required_right_keys.count(column.name))
            right_columns_to_add.insert(ColumnWithTypeAndName{nullptr, column.type, column.name});

    JoinCommon::createMissedColumns(right_columns_to_add);

    if (nullable_right_side)
        JoinCommon::convertColumnsToNullable(right_columns_to_add);

    makeSortAndMerge(table_join->keyNamesLeft(), left_sort_description, left_merge_description);
    makeSortAndMerge(table_join->keyNamesRight(), right_sort_description, right_merge_description);

    /// Temporary disable 'partial_merge_join_left_table_buffer_bytes' without 'partial_merge_join_optimizations'
    if (table_join->enablePartialMergeJoinOptimizations())
        if (size_t max_bytes = table_join->maxBytesInLeftBuffer())
            left_blocks_buffer = std::make_shared<SortedBlocksBuffer>(left_sort_description, max_bytes);
}

void MergeJoin::setTotals(const Block & totals_block)
{
    std::unique_lock lock(rwlock);

    totals = totals_block;
    mergeRightBlocks();

    if (is_right || is_full)
        used_rows_bitmap = std::make_shared<RowBitmaps>(getRightBlocksCount());
}

bool MergeJoin::hasTotals() const
{
    std::shared_lock lock(rwlock);
    return totals;
}

void MergeJoin::joinTotals(Block & block) const
{
<<<<<<< HEAD
    std::shared_lock lock(rwlock);
    JoinCommon::joinTotals(totals, right_columns_to_add, table_join->keyNamesRight(), block);
=======
    JoinCommon::joinTotals(totals, right_columns_to_add, *table_join, block);
>>>>>>> c78256ad
}

void MergeJoin::mergeRightBlocks()
{
    if (is_in_memory)
        mergeInMemoryRightBlocks();
    else
        mergeFlushedRightBlocks();
}

void MergeJoin::mergeInMemoryRightBlocks()
{
    std::unique_lock lock(rwlock);

    if (right_blocks.empty())
        return;

    auto stream = std::make_shared<BlocksListBlockInputStream>(std::move(right_blocks.blocks));
    Pipe source(std::make_shared<SourceFromInputStream>(std::move(stream)));
    right_blocks.clear();

    QueryPipeline pipeline;
    pipeline.init(std::move(source));

    /// TODO: there should be no split keys by blocks for RIGHT|FULL JOIN
    pipeline.addTransform(std::make_shared<MergeSortingTransform>(pipeline.getHeader(), right_sort_description, max_rows_in_right_block, 0, 0, 0, 0, nullptr, 0));

    auto sorted_input = PipelineExecutingBlockInputStream(std::move(pipeline));

    while (Block block = sorted_input.read())
    {
        if (!block.rows())
            continue;

        if (skip_not_intersected)
            min_max_right_blocks.emplace_back(extractMinMax(block, right_table_keys));
        right_blocks.countBlockSize(block);
        loaded_right_blocks.emplace_back(std::make_shared<Block>(std::move(block)));
    }
}

void MergeJoin::mergeFlushedRightBlocks()
{
    std::unique_lock lock(rwlock);

    auto callback = [&](const Block & block)
    {
        if (skip_not_intersected)
            min_max_right_blocks.emplace_back(extractMinMax(block, right_table_keys));
        right_blocks.countBlockSize(block);
    };

    flushed_right_blocks = disk_writer->finishMerge(callback);
    disk_writer.reset();

    /// Get memory limit or approximate it from row limit and bytes per row factor
    UInt64 memory_limit = size_limits.max_bytes;
    UInt64 rows_limit = size_limits.max_rows;
    if (!memory_limit && rows_limit)
        memory_limit = right_blocks.bytes * rows_limit / right_blocks.row_count;

    cached_right_blocks = std::make_unique<Cache>(memory_limit);
}

bool MergeJoin::saveRightBlock(Block && block)
{
    if (is_in_memory)
    {
        std::unique_lock lock(rwlock);

        if (!is_in_memory)
        {
            disk_writer->insert(std::move(block));
            return true;
        }

        right_blocks.insert(std::move(block));

        bool has_memory = size_limits.softCheck(right_blocks.row_count, right_blocks.bytes);
        if (!has_memory)
        {
            initRightTableWriter();
            is_in_memory = false;
        }
    }
    else
        disk_writer->insert(std::move(block));
    return true;
}

Block MergeJoin::modifyRightBlock(const Block & src_block) const
{
    Block block = materializeBlock(src_block);
    JoinCommon::removeLowCardinalityInplace(block, table_join->keyNamesRight());
    return block;
}

bool MergeJoin::addJoinedBlock(const Block & src_block, bool)
{
    Block block = modifyRightBlock(src_block);

    sortBlock(block, right_sort_description);
    return saveRightBlock(std::move(block));
}

void MergeJoin::joinBlock(Block & block, ExtraBlockPtr & not_processed)
{
    if (block)
    {
        JoinCommon::checkTypesOfKeys(block, table_join->keyNamesLeft(), right_table_keys, table_join->keyNamesRight());
        materializeBlockInplace(block);
        JoinCommon::removeLowCardinalityInplace(block, table_join->keyNamesLeft(), false);

        sortBlock(block, left_sort_description);

        if (nullable_left_side)
            JoinCommon::convertColumnsToNullable(block);
    }

    if (!not_processed && left_blocks_buffer)
    {
        if (!block || block.rows())
            block = left_blocks_buffer->exchange(std::move(block));
        if (!block)
            return;
    }

    if (is_in_memory)
    {
        if (is_all_join)
            joinSortedBlock<true, true>(block, not_processed);
        else
            joinSortedBlock<true, false>(block, not_processed);
    }
    else
    {
        if (is_all_join)
            joinSortedBlock<false, true>(block, not_processed);
        else
            joinSortedBlock<false, false>(block, not_processed);
    }

    /// Back thread even with no data. We have some unfinished data in buffer.
    if (!not_processed && left_blocks_buffer)
        not_processed = std::make_shared<NotProcessed>(NotProcessed{{}, 0, 0, 0});

    JoinCommon::restoreLowCardinalityInplace(block);
}

template <bool in_memory, bool is_all>
void MergeJoin::joinSortedBlock(Block & block, ExtraBlockPtr & not_processed)
{
    //std::shared_lock lock(rwlock);

    size_t rows_to_reserve = is_left ? block.rows() : 0;
    MutableColumns left_columns = makeMutableColumns(block, (is_all ? rows_to_reserve : 0));
    MutableColumns right_columns = makeMutableColumns(right_columns_to_add, rows_to_reserve);
    MergeJoinCursor left_cursor(block, left_merge_description);
    size_t left_key_tail = 0;
    size_t skip_right = 0;
    size_t right_blocks_count = rightBlocksCount<in_memory>();

    size_t starting_right_block = 0;
    if (not_processed)
    {
        auto & continuation = static_cast<NotProcessed &>(*not_processed);
        left_cursor.nextN(continuation.left_position);
        skip_right = continuation.right_position;
        starting_right_block = continuation.right_block;
        not_processed.reset();
    }

    bool with_left_inequals = (is_left && !is_semi_join) || is_full;
    if (with_left_inequals)
    {
        for (size_t i = starting_right_block; i < right_blocks_count; ++i)
        {
            if (left_cursor.atEnd())
                break;

            if (skip_not_intersected)
            {
                int intersection = left_cursor.intersect(min_max_right_blocks[i], table_join->keyNamesRight());
                if (intersection < 0)
                    break; /// (left) ... (right)
                if (intersection > 0)
                    continue; /// (right) ... (left)
            }

            /// Use skip_right as ref. It would be updated in join.
            RightBlockInfo right_block(loadRightBlock<in_memory>(i), i, skip_right, used_rows_bitmap.get());

            if (!leftJoin<is_all>(left_cursor, block, right_block, left_columns, right_columns, left_key_tail))
            {
                not_processed = extraBlock<is_all>(block, std::move(left_columns), std::move(right_columns),
                                                   left_cursor.position(), skip_right, i);
                return;
            }
        }

        left_cursor.nextN(left_key_tail);
        joinInequalsLeft<is_all>(block, left_columns, right_columns_to_add, right_columns, left_cursor.position(), left_cursor.end());
        //left_cursor.nextN(left_cursor.end() - left_cursor.position());

        changeLeftColumns(block, std::move(left_columns));
        addRightColumns(block, std::move(right_columns));
    }
    else /// no inequals
    {
        for (size_t i = starting_right_block; i < right_blocks_count; ++i)
        {
            if (left_cursor.atEnd())
                break;

            if (skip_not_intersected)
            {
                int intersection = left_cursor.intersect(min_max_right_blocks[i], table_join->keyNamesRight());
                if (intersection < 0)
                    break; /// (left) ... (right)
                if (intersection > 0)
                    continue; /// (right) ... (left)
            }

            /// Use skip_right as ref. It would be updated in join.
            RightBlockInfo right_block(loadRightBlock<in_memory>(i), i, skip_right, used_rows_bitmap.get());

            if constexpr (is_all)
            {
                if (!allInnerJoin(left_cursor, block, right_block, left_columns, right_columns, left_key_tail))
                {
                    not_processed = extraBlock<is_all>(block, std::move(left_columns), std::move(right_columns),
                                                       left_cursor.position(), skip_right, i);
                    return;
                }
            }
            else
                semiLeftJoin(left_cursor, block, right_block, left_columns, right_columns);
        }

        left_cursor.nextN(left_key_tail);
        changeLeftColumns(block, std::move(left_columns));
        addRightColumns(block, std::move(right_columns));
    }
}

static size_t maxRangeRows(size_t current_rows, size_t max_rows)
{
    if (!max_rows)
        return std::numeric_limits<size_t>::max();
    if (current_rows >= max_rows)
        return 0;
    return max_rows - current_rows;
}

template <bool is_all>
bool MergeJoin::leftJoin(MergeJoinCursor & left_cursor, const Block & left_block, RightBlockInfo & right_block_info,
                         MutableColumns & left_columns, MutableColumns & right_columns, size_t & left_key_tail)
{
    const Block & right_block = *right_block_info.block;
    MergeJoinCursor right_cursor(right_block, right_merge_description);
    left_cursor.setCompareNullability(right_cursor);

    /// Set right cursor position in first continuation right block
    if constexpr (is_all)
    {
        right_cursor.nextN(right_block_info.skip);
        right_block_info.skip = 0;
    }

    while (!left_cursor.atEnd() && !right_cursor.atEnd())
    {
        /// Not zero left_key_tail means there were equality for the last left key in previous leftJoin() call.
        /// Do not join it twice: join only if it's equal with a first right key of current leftJoin() call and skip otherwise.
        size_t left_unequal_position = left_cursor.position() + left_key_tail;
        left_key_tail = 0;

        Range range = left_cursor.getNextEqualRange(right_cursor);

        joinInequalsLeft<is_all>(left_block, left_columns, right_columns_to_add, right_columns, left_unequal_position, range.left_start);

        if (range.empty())
            break;

        if constexpr (is_all)
        {
            right_block_info.setUsed(range.right_start, range.right_length);

            size_t max_rows = maxRangeRows(left_columns[0]->size(), max_joined_block_rows);

            if (!joinEquals<true>(left_block, right_block, right_columns_to_add, left_columns, right_columns, range, max_rows))
            {
                right_cursor.nextN(range.right_length);
                right_block_info.skip = right_cursor.position();
                return false;
            }
        }
        else
            joinEqualsAnyLeft(right_block, right_columns_to_add, right_columns, range);

        right_cursor.nextN(range.right_length);

        /// Do not run over last left keys for ALL JOIN (cause of possible duplicates in next right block)
        if constexpr (is_all)
        {
            if (right_cursor.atEnd())
            {
                left_key_tail = range.left_length;
                break;
            }
        }
        left_cursor.nextN(range.left_length);
    }

    return true;
}

bool MergeJoin::allInnerJoin(MergeJoinCursor & left_cursor, const Block & left_block, RightBlockInfo & right_block_info,
                          MutableColumns & left_columns, MutableColumns & right_columns, size_t & left_key_tail)
{
    const Block & right_block = *right_block_info.block;
    MergeJoinCursor right_cursor(right_block, right_merge_description);
    left_cursor.setCompareNullability(right_cursor);

    /// Set right cursor position in first continuation right block
    right_cursor.nextN(right_block_info.skip);
    right_block_info.skip = 0;

    while (!left_cursor.atEnd() && !right_cursor.atEnd())
    {
        Range range = left_cursor.getNextEqualRange(right_cursor);
        if (range.empty())
            break;

        right_block_info.setUsed(range.right_start, range.right_length);

        size_t max_rows = maxRangeRows(left_columns[0]->size(), max_joined_block_rows);

        if (!joinEquals<true>(left_block, right_block, right_columns_to_add, left_columns, right_columns, range, max_rows))
        {
            right_cursor.nextN(range.right_length);
            right_block_info.skip = right_cursor.position();
            return false;
        }

        right_cursor.nextN(range.right_length);

        /// Do not run over last left keys for ALL JOIN (cause of possible duplicates in next right block)
        if (right_cursor.atEnd())
        {
            left_key_tail = range.left_length;
            break;
        }
        left_cursor.nextN(range.left_length);
    }

    return true;
}

bool MergeJoin::semiLeftJoin(MergeJoinCursor & left_cursor, const Block & left_block, const RightBlockInfo & right_block_info,
                             MutableColumns & left_columns, MutableColumns & right_columns)
{
    const Block & right_block = *right_block_info.block;
    MergeJoinCursor right_cursor(right_block, right_merge_description);
    left_cursor.setCompareNullability(right_cursor);

    while (!left_cursor.atEnd() && !right_cursor.atEnd())
    {
        Range range = left_cursor.getNextEqualRange(right_cursor);
        if (range.empty())
            break;

        joinEquals<false>(left_block, right_block, right_columns_to_add, left_columns, right_columns, range, 0);

        right_cursor.nextN(range.right_length);
        left_cursor.nextN(range.left_length);
    }

    return true;
}

void MergeJoin::changeLeftColumns(Block & block, MutableColumns && columns) const
{
    if (is_left && is_any_join)
        return;
    block.setColumns(std::move(columns));
}

void MergeJoin::addRightColumns(Block & block, MutableColumns && right_columns)
{
    for (size_t i = 0; i < right_columns_to_add.columns(); ++i)
    {
        const auto & column = right_columns_to_add.getByPosition(i);
        block.insert(ColumnWithTypeAndName{std::move(right_columns[i]), column.type, column.name});
    }
}

/// Split block into processed (result) and not processed. Not processed block would be joined next time.
template <bool is_all>
ExtraBlockPtr MergeJoin::extraBlock(Block & processed, MutableColumns && left_columns, MutableColumns && right_columns,
                                    size_t left_position [[maybe_unused]], size_t right_position [[maybe_unused]],
                                    size_t right_block_number [[maybe_unused]])
{
    ExtraBlockPtr not_processed;

    if constexpr (is_all)
    {
        not_processed = std::make_shared<NotProcessed>(
            NotProcessed{{processed.cloneEmpty()}, left_position, right_position, right_block_number});
        not_processed->block.swap(processed);

        changeLeftColumns(processed, std::move(left_columns));
        addRightColumns(processed, std::move(right_columns));
    }

    return not_processed;
}

template <bool in_memory>
size_t MergeJoin::rightBlocksCount() const
{
    if constexpr (!in_memory)
        return flushed_right_blocks.size();
    else
        return loaded_right_blocks.size();
}

template <bool in_memory>
std::shared_ptr<Block> MergeJoin::loadRightBlock(size_t pos) const
{
    if constexpr (!in_memory)
    {
        auto load_func = [&]() -> std::shared_ptr<Block>
        {
            TemporaryFileStream input(flushed_right_blocks[pos]->path(), materializeBlock(right_sample_block));
            return std::make_shared<Block>(input.block_in->read());
        };

        return cached_right_blocks->getOrSet(pos, load_func).first;
    }
    else
        return loaded_right_blocks[pos];
}

void MergeJoin::initRightTableWriter()
{
    disk_writer = std::make_unique<SortedBlocksWriter>(size_limits, table_join->getTemporaryVolume(),
                    right_sample_block, right_sort_description, max_rows_in_right_block, max_files_to_merge,
                    table_join->temporaryFilesCodec());
    disk_writer->addBlocks(right_blocks);
    right_blocks.clear();
}

/// Stream from not joined earlier rows of the right table.
class NonMergeJoinedBlockInputStream : private NotJoined, public IBlockInputStream
{
public:
    NonMergeJoinedBlockInputStream(const MergeJoin & parent_, const Block & result_sample_block_, UInt64 max_block_size_)
        : NotJoined(*parent_.table_join,
                    parent_.modifyRightBlock(parent_.right_sample_block),
                    parent_.right_sample_block,
                    result_sample_block_)
        , parent(parent_)
        , max_block_size(max_block_size_)
    {}

    String getName() const override { return "NonMergeJoined"; }
    Block getHeader() const override { return result_sample_block; }

protected:
    Block readImpl() override
    {
        if (parent.getRightBlocksCount())
            return createBlock();
        return {};
    }

private:
    const MergeJoin & parent;
    size_t max_block_size;
    size_t block_number = 0;

    Block createBlock()
    {
        MutableColumns columns_right = saved_block_sample.cloneEmptyColumns();

        size_t rows_added = fillColumns(columns_right);
        if (!rows_added)
            return {};

        correctLowcardAndNullability(columns_right);

        Block res = result_sample_block.cloneEmpty();
        addLeftColumns(res, rows_added);
        addRightColumns(res, columns_right);
        copySameKeys(res);
        return res;
    }

    size_t fillColumns(MutableColumns & columns_right)
    {
        const RowBitmaps & bitmaps = *parent.used_rows_bitmap;
        size_t rows_added = 0;

        size_t blocks_count = parent.getRightBlocksCount();
        for (; block_number < blocks_count; ++block_number)
        {
            auto right_block = parent.getRightBlock(block_number);

            if (bitmaps.used(block_number))
            {
                IColumn::Filter not_used = bitmaps.getNotUsed(block_number);

                for (const auto & row : not_used)
                    if (row)
                        ++rows_added;

                for (size_t col = 0; col < columns_right.size(); ++col)
                {
                    /// TODO: IColumn::filteredInsertRangeFrom() ?
                    ColumnPtr portion = right_block->getByPosition(col).column->filter(not_used, 1);
                    columns_right[col]->insertRangeFrom(*portion, 0, portion->size());
                }
            }
            else
            {
                rows_added += right_block->rows();
                for (size_t col = 0; col < columns_right.size(); ++col)
                {
                    const IColumn & column = *right_block->getByPosition(col).column;
                    columns_right[col]->insertRangeFrom(column, 0, column.size());
                }
            }

            if (rows_added >= max_block_size)
                break;
        }

        return rows_added;
    }
};


BlockInputStreamPtr MergeJoin::createStreamWithNonJoinedRows(const Block & result_sample_block, UInt64 max_block_size) const
{
    if (table_join->strictness() == ASTTableJoin::Strictness::All && (is_right || is_full))
        return std::make_shared<NonMergeJoinedBlockInputStream>(*this, result_sample_block, max_block_size);
    return {};
}


MergeJoin::RightBlockInfo::RightBlockInfo(std::shared_ptr<Block> block_, size_t block_number_, size_t & skip_, RowBitmaps * bitmaps_)
    : block(block_)
    , block_number(block_number_)
    , skip(skip_)
    , bitmaps(bitmaps_)
{}

MergeJoin::RightBlockInfo::~RightBlockInfo()
{
    if (used_bitmap)
        bitmaps->applyOr(block_number, std::move(*used_bitmap));
}

void MergeJoin::RightBlockInfo::setUsed(size_t start, size_t length)
{
    if (bitmaps)
    {
        if (!used_bitmap)
            used_bitmap = std::make_unique<std::vector<bool>>(block->rows(), false);

        for (size_t i = 0; i < length; ++i)
            (*used_bitmap)[start + i] = true;
    }
}

}<|MERGE_RESOLUTION|>--- conflicted
+++ resolved
@@ -504,12 +504,8 @@
 
 void MergeJoin::joinTotals(Block & block) const
 {
-<<<<<<< HEAD
     std::shared_lock lock(rwlock);
-    JoinCommon::joinTotals(totals, right_columns_to_add, table_join->keyNamesRight(), block);
-=======
     JoinCommon::joinTotals(totals, right_columns_to_add, *table_join, block);
->>>>>>> c78256ad
 }
 
 void MergeJoin::mergeRightBlocks()
