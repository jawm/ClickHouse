--- conflicted
+++ resolved
@@ -19,14 +19,6 @@
     explicit TraceCollector(std::shared_ptr<TraceLog> trace_log_);
     ~TraceCollector();
 
-<<<<<<< HEAD
-    static inline void collect(TraceType trace_type, const StackTrace & stack_trace, Int64 size, void * ptr)
-    {
-        return TraceSender::send(trace_type, stack_trace, size, ptr);
-    }
-
-=======
->>>>>>> 031d2802
 private:
     std::shared_ptr<TraceLog> trace_log;
     ThreadFromGlobalPool thread;
