--- conflicted
+++ resolved
@@ -1,12 +1,9 @@
 #pragma once
 
-<<<<<<< HEAD
+#include "config.h"
+
 #include <memory>
 #include <string>
-#include <Common/config.h>
-=======
-#include "config.h"
->>>>>>> 03be5ffa
 
 #include <Columns/ColumnMap.h>
 #include <Columns/ColumnArray.h>
