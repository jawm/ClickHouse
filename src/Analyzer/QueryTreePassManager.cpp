#include <Analyzer/QueryTreePassManager.h>

#include <Analyzer/Passes/QueryAnalysisPass.h>
#include <Analyzer/Passes/CountDistinctPass.h>
#include <Analyzer/Passes/FunctionToSubcolumnsPass.h>
#include <Analyzer/Passes/SumIfToCountIfPass.h>
#include <Analyzer/Passes/MultiIfToIfPass.h>
#include <Analyzer/Passes/IfConstantConditionPass.h>
#include <Analyzer/Passes/IfChainToMultiIfPass.h>
#include <Analyzer/Passes/OrderByTupleEliminationPass.h>
#include <Analyzer/Passes/NormalizeCountVariantsPass.h>
#include <Analyzer/Passes/CustomizeFunctionsPass.h>
#include <Analyzer/Passes/AggregateFunctionsArithmericOperationsPass.h>
#include <Analyzer/Passes/UniqInjectiveFunctionsEliminationPass.h>
#include <Analyzer/Passes/OrderByLimitByDuplicateEliminationPass.h>
#include <Analyzer/Passes/FuseFunctionsPass.h>
#include <Analyzer/Passes/IfTransformStringsToEnumPass.h>

#include <IO/WriteHelpers.h>
#include <IO/Operators.h>

#include <Interpreters/Context.h>
#include <Analyzer/ColumnNode.h>
#include <Analyzer/FunctionNode.h>
#include <Analyzer/InDepthQueryTreeVisitor.h>
#include <Common/Exception.h>
#include <DataTypes/IDataType.h>

namespace DB
{

namespace ErrorCodes
{
    extern const int BAD_ARGUMENTS;
    extern const int LOGICAL_ERROR;
}

namespace
{

#ifndef NDEBUG

/** This visitor checks if Query Tree structure is valid after each pass
  * in debug build.
  */
class ValidationChecker : public InDepthQueryTreeVisitor<ValidationChecker>
{
    String pass_name;

    void visitColumn(ColumnNode * column) const
    {
        if (column->getColumnSourceOrNull() == nullptr)
            throw Exception(ErrorCodes::LOGICAL_ERROR,
                "Column {} {} query tree node does not have valid source node after running {} pass",
                column->getColumnName(), column->getColumnType(), pass_name);
    }

    void visitFunction(FunctionNode * function) const
    {
        if (!function->isResolved())
            throw Exception(ErrorCodes::LOGICAL_ERROR,
            "Function {} is not resolved after running {} pass",
<<<<<<< HEAD
            function->dumpTree(), pass_name);

        const auto & expected_arg_types = function->getExpectedArgumentTypes();
        auto actual_arg_columns = function->getArgumentTypes();

        if (expected_arg_types.size() != actual_arg_columns.size())
            throw Exception(ErrorCodes::LOGICAL_ERROR,
            "Function {} expects {} arguments but has {} after running {} pass",
            function->toAST()->formatForErrorMessage(),
            expected_arg_types.size(),
            actual_arg_columns.size(),
            pass_name);

        for (size_t i = 0; i < expected_arg_types.size(); ++i)
        {
            // Skip lambdas
            if(WhichDataType(expected_arg_types[i]).isFunction())
                continue;
            if (!expected_arg_types[i]->equals(*actual_arg_columns[i].type))
                throw Exception(ErrorCodes::LOGICAL_ERROR,
                "Function {} expects {} argument to have {} type but receives {} after running {} pass",
                function->toAST()->formatForErrorMessage(),
                i,
                expected_arg_types[i]->getName(),
                actual_arg_columns[i].type->getName(),
                pass_name);
        }
=======
            function->toAST()->formatForErrorMessage(), pass_name);
>>>>>>> cc352804
    }

public:
    explicit ValidationChecker(String pass_name_)
        : pass_name(std::move(pass_name_))
    {}

    void visitImpl(QueryTreeNodePtr & node) const
    {
        if (auto * column = node->as<ColumnNode>())
            return visitColumn(column);
        else if (auto * function = node->as<FunctionNode>())
            return visitFunction(function);
    }
};
#endif

}

/** ClickHouse query tree pass manager.
  *
  * TODO: Support _shard_num into shardNum() rewriting.
  * TODO: Support logical expressions optimizer.
  * TODO: Support setting convert_query_to_cnf.
  * TODO: Support setting optimize_using_constraints.
  * TODO: Support setting optimize_substitute_columns.
  * TODO: Support GROUP BY injective function elimination.
  * TODO: Support GROUP BY functions of other keys elimination.
  * TODO: Support setting optimize_move_functions_out_of_any.
  * TODO: Support setting optimize_aggregators_of_group_by_keys.
  * TODO: Support setting optimize_duplicate_order_by_and_distinct.
  * TODO: Support setting optimize_redundant_functions_in_order_by.
  * TODO: Support setting optimize_monotonous_functions_in_order_by.
  * TODO: Support settings.optimize_or_like_chain.
  * TODO: Add optimizations based on function semantics. Example: SELECT * FROM test_table WHERE id != id. (id is not nullable column).
  */

QueryTreePassManager::QueryTreePassManager(ContextPtr context_) : WithContext(context_) {}

void QueryTreePassManager::addPass(QueryTreePassPtr pass)
{
    passes.push_back(std::move(pass));
}

void QueryTreePassManager::run(QueryTreeNodePtr query_tree_node)
{
    auto current_context = getContext();
    size_t passes_size = passes.size();

    for (size_t i = 0; i < passes_size; ++i)
    {
        passes[i]->run(query_tree_node, current_context);
#ifndef NDEBUG
        ValidationChecker(passes[i]->getName()).visit(query_tree_node);
#endif
    }
}

void QueryTreePassManager::run(QueryTreeNodePtr query_tree_node, size_t up_to_pass_index)
{
    size_t passes_size = passes.size();
    if (up_to_pass_index > passes_size)
        throw Exception(ErrorCodes::BAD_ARGUMENTS,
            "Requested to run passes up to {} pass. There are only {} passes",
            up_to_pass_index,
            passes_size);

    auto current_context = getContext();
    for (size_t i = 0; i < up_to_pass_index; ++i)
    {
        passes[i]->run(query_tree_node, current_context);
#ifndef NDEBUG
        ValidationChecker(passes[i]->getName()).visit(query_tree_node);
#endif
    }
}

void QueryTreePassManager::dump(WriteBuffer & buffer)
{
    size_t passes_size = passes.size();

    for (size_t i = 0; i < passes_size; ++i)
    {
        auto & pass = passes[i];
        buffer << "Pass " << (i + 1) << ' ' << pass->getName() << " - " << pass->getDescription();
        if (i + 1 != passes_size)
            buffer << '\n';
    }
}

void QueryTreePassManager::dump(WriteBuffer & buffer, size_t up_to_pass_index)
{
    size_t passes_size = passes.size();
    if (up_to_pass_index > passes_size)
        throw Exception(ErrorCodes::BAD_ARGUMENTS,
            "Requested to dump passes up to {} pass. There are only {} passes",
            up_to_pass_index,
            passes_size);

    for (size_t i = 0; i < up_to_pass_index; ++i)
    {
        auto & pass = passes[i];
        buffer << "Pass " << (i + 1) << " " << pass->getName() << " - " << pass->getDescription();
        if (i + 1 != up_to_pass_index)
            buffer << '\n';
    }
}

void addQueryTreePasses(QueryTreePassManager & manager)
{
    auto context = manager.getContext();
    const auto & settings = context->getSettingsRef();

    manager.addPass(std::make_unique<QueryAnalysisPass>());

    if (settings.optimize_functions_to_subcolumns)
        manager.addPass(std::make_unique<FunctionToSubcolumnsPass>());

    if (settings.count_distinct_optimization)
        manager.addPass(std::make_unique<CountDistinctPass>());

    if (settings.optimize_rewrite_sum_if_to_count_if)
        manager.addPass(std::make_unique<SumIfToCountIfPass>());

    if (settings.optimize_normalize_count_variants)
        manager.addPass(std::make_unique<NormalizeCountVariantsPass>());

    manager.addPass(std::make_unique<CustomizeFunctionsPass>());

    if (settings.optimize_arithmetic_operations_in_aggregate_functions)
        manager.addPass(std::make_unique<AggregateFunctionsArithmericOperationsPass>());

    if (settings.optimize_injective_functions_inside_uniq)
        manager.addPass(std::make_unique<UniqInjectiveFunctionsEliminationPass>());

    if (settings.optimize_multiif_to_if)
        manager.addPass(std::make_unique<MultiIfToIfPass>());

    manager.addPass(std::make_unique<IfConstantConditionPass>());

    if (settings.optimize_if_chain_to_multiif)
        manager.addPass(std::make_unique<IfChainToMultiIfPass>());

    manager.addPass(std::make_unique<OrderByTupleEliminationPass>());
    manager.addPass(std::make_unique<OrderByLimitByDuplicateEliminationPass>());

    if (settings.optimize_syntax_fuse_functions)
        manager.addPass(std::make_unique<FuseFunctionsPass>());

    if (settings.optimize_if_transform_strings_to_enum)
        manager.addPass(std::make_unique<IfTransformStringsToEnumPass>());
}

}<|MERGE_RESOLUTION|>--- conflicted
+++ resolved
@@ -60,11 +60,10 @@
         if (!function->isResolved())
             throw Exception(ErrorCodes::LOGICAL_ERROR,
             "Function {} is not resolved after running {} pass",
-<<<<<<< HEAD
-            function->dumpTree(), pass_name);
-
-        const auto & expected_arg_types = function->getExpectedArgumentTypes();
-        auto actual_arg_columns = function->getArgumentTypes();
+            function->toAST()->formatForErrorMessage(), pass_name);
+
+        const auto & expected_arg_types = function->getArgumentTypes();
+        auto actual_arg_columns = function->getArgumentColumns();
 
         if (expected_arg_types.size() != actual_arg_columns.size())
             throw Exception(ErrorCodes::LOGICAL_ERROR,
@@ -88,9 +87,6 @@
                 actual_arg_columns[i].type->getName(),
                 pass_name);
         }
-=======
-            function->toAST()->formatForErrorMessage(), pass_name);
->>>>>>> cc352804
     }
 
 public:
