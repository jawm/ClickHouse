#include "DiskS3.h"

#if USE_AWS_S3
#include "Disks/DiskFactory.h"

#include <bitset>
#include <random>
#include <utility>

<<<<<<< HEAD
#include <base/scope_guard_safe.h>
=======
#include <boost/algorithm/string.hpp>

#include <Common/scope_guard_safe.h>
>>>>>>> b2945766
#include <base/unit.h>
#include <base/FnTraits.h>

#include <Common/checkStackSize.h>
#include <Common/createHardLink.h>
#include <Common/quoteString.h>
#include <Common/getRandomASCIIString.h>
#include <Common/FileCacheFactory.h>
#include <Common/FileCache.h>

<<<<<<< HEAD
=======
#include <Interpreters/Context.h>
#include <Interpreters/threadPoolCallbackRunner.h>
>>>>>>> b2945766
#include <IO/ReadBufferFromS3.h>
#include <IO/ReadBufferFromString.h>
#include <IO/ReadHelpers.h>
#include <IO/SeekAvoidingReadBuffer.h>
#include <IO/WriteBufferFromS3.h>
#include <IO/WriteHelpers.h>

#include <Disks/RemoteDisksCommon.h>
#include <Disks/IO/ReadBufferFromRemoteFSGather.h>
#include <Disks/IO/AsynchronousReadIndirectBufferFromRemoteFS.h>
#include <Disks/IO/ReadIndirectBufferFromRemoteFS.h>
#include <Disks/IO/WriteIndirectBufferFromRemoteFS.h>

#include <aws/s3/model/CopyObjectRequest.h>
#include <aws/s3/model/DeleteObjectsRequest.h>
#include <aws/s3/model/GetObjectRequest.h>
#include <aws/s3/model/ListObjectsV2Request.h>
#include <aws/s3/model/HeadObjectRequest.h>
#include <aws/s3/model/CreateMultipartUploadRequest.h>
#include <aws/s3/model/CompleteMultipartUploadRequest.h>
#include <aws/s3/model/UploadPartCopyRequest.h>
#include <aws/s3/model/AbortMultipartUploadRequest.h>


namespace DB
{

namespace ErrorCodes
{
    extern const int S3_ERROR;
    extern const int FILE_ALREADY_EXISTS;
    extern const int UNKNOWN_FORMAT;
    extern const int BAD_ARGUMENTS;
    extern const int LOGICAL_ERROR;
}

template <typename Result, typename Error>
void throwIfError(Aws::Utils::Outcome<Result, Error> & response)
{
    if (!response.IsSuccess())
    {
        const auto & err = response.GetError();
        throw Exception(std::to_string(static_cast<int>(err.GetErrorType())) + ": " + err.GetMessage(), ErrorCodes::S3_ERROR);
    }
}

template <typename Result, typename Error>
void throwIfError(const Aws::Utils::Outcome<Result, Error> & response)
{
    if (!response.IsSuccess())
    {
        const auto & err = response.GetError();
        throw Exception(err.GetMessage(), static_cast<int>(err.GetErrorType()));
    }
}
template <typename Result, typename Error>
void logIfError(Aws::Utils::Outcome<Result, Error> & response, Fn<String()> auto && msg)
{
    try
    {
        throwIfError(response);
    }
    catch (...)
    {
        tryLogCurrentException(__PRETTY_FUNCTION__, msg());
    }
}

template <typename Result, typename Error>
void logIfError(const Aws::Utils::Outcome<Result, Error> & response, Fn<String()> auto && msg)
{
    try
    {
        throwIfError(response);
    }
    catch (...)
    {
        tryLogCurrentException(__PRETTY_FUNCTION__, msg());
    }
}

DiskS3::DiskS3(
    String name_,
    String bucket_,
    String s3_root_path_,
    String version_id_,
    DiskPtr metadata_disk_,
    FileCachePtr cache_,
    ContextPtr context_,
    SettingsPtr settings_,
    GetDiskSettings settings_getter_)
    : IDiskRemote(name_, s3_root_path_, metadata_disk_, std::move(cache_), "DiskS3", settings_->thread_pool_size)
    , bucket(std::move(bucket_))
    , version_id(std::move(version_id_))
    , current_settings(std::move(settings_))
    , settings_getter(settings_getter_)
    , context(context_)
{
}

void DiskS3::removeFromRemoteFS(const std::vector<String> & paths)
{
    auto settings = current_settings.get();

    size_t chunk_size_limit = settings->objects_chunk_size_to_delete;
    size_t current_position = 0;
    while (current_position < paths.size())
    {
        std::vector<Aws::S3::Model::ObjectIdentifier> current_chunk;
        String keys;
        for (; current_position < paths.size() && current_chunk.size() < chunk_size_limit; ++current_position)
        {
            Aws::S3::Model::ObjectIdentifier obj;
            obj.SetKey(paths[current_position]);
            current_chunk.push_back(obj);

            if (!keys.empty())
                keys += ", ";
            keys += paths[current_position];
        }

        LOG_TRACE(log, "Remove AWS keys {}", keys);
        Aws::S3::Model::Delete delkeys;
        delkeys.SetObjects(current_chunk);
        Aws::S3::Model::DeleteObjectsRequest request;
        request.SetBucket(bucket);
        request.SetDelete(delkeys);
        auto outcome = settings->client->DeleteObjects(request);
        logIfError(outcome, [&](){return "Can't remove AWS keys: " + keys;});
    }
}

void DiskS3::moveFile(const String & from_path, const String & to_path)
{
    auto settings = current_settings.get();

    moveFile(from_path, to_path, settings->send_metadata);
}

void DiskS3::moveFile(const String & from_path, const String & to_path, bool send_metadata)
{
    if (exists(to_path))
        throw Exception("File already exists: " + to_path, ErrorCodes::FILE_ALREADY_EXISTS);

    if (send_metadata)
    {
        auto revision = ++revision_counter;
        const ObjectMetadata object_metadata {
            {"from_path", from_path},
            {"to_path", to_path}
        };
        createFileOperationObject("rename", revision, object_metadata);
    }
    metadata_disk->moveFile(from_path, to_path);
}

std::unique_ptr<ReadBufferFromFileBase> DiskS3::readFile(const String & path, const ReadSettings & read_settings, std::optional<size_t>, std::optional<size_t>) const
{
    auto settings = current_settings.get();
    auto metadata = readMetadata(path);

    LOG_TEST(log, "Read from file by path: {}. Existing S3 objects: {}",
        backQuote(metadata_disk->getPath() + path), metadata.remote_fs_objects.size());

    ReadSettings disk_read_settings{read_settings};
    if (cache)
    {
        if (IFileCache::isReadOnly())
            disk_read_settings.read_from_filesystem_cache_if_exists_otherwise_bypass_cache = true;

        disk_read_settings.remote_fs_cache = cache;
    }

    auto s3_impl = std::make_unique<ReadBufferFromS3Gather>(
        settings->client, bucket, version_id, metadata.remote_fs_root_path, metadata.remote_fs_objects,
        settings->s3_settings.max_single_read_retries, disk_read_settings);

    if (read_settings.remote_fs_method == RemoteFSReadMethod::threadpool)
    {
        auto reader = getThreadPoolReader();
        return std::make_unique<AsynchronousReadIndirectBufferFromRemoteFS>(reader, disk_read_settings, std::move(s3_impl));
    }
    else
    {
        auto buf = std::make_unique<ReadIndirectBufferFromRemoteFS>(std::move(s3_impl));
        return std::make_unique<SeekAvoidingReadBuffer>(std::move(buf), settings->min_bytes_for_seek);
    }
}

std::unique_ptr<WriteBufferFromFileBase> DiskS3::writeFile(const String & path, size_t buf_size, WriteMode mode, const WriteSettings & write_settings)
{
    auto settings = current_settings.get();

<<<<<<< HEAD
    /// Path to store the new S3 object.

    /// Total length is 32 a-z characters for enough randomness.
    /// First 3 characters are used as a prefix for
    /// https://aws.amazon.com/premiumsupport/knowledge-center/s3-object-key-naming-pattern/

    constexpr size_t key_name_total_size = 32;
    constexpr size_t key_name_prefix_size = 3;

    auto s3_path = fmt::format("{}/{}",
        getRandomASCIIString(key_name_prefix_size), getRandomASCIIString(key_name_total_size - key_name_prefix_size));
=======
    /// Path to store new S3 object.
    auto blob_name = getRandomASCIIString();
>>>>>>> b2945766

    std::optional<ObjectMetadata> object_metadata;
    if (settings->send_metadata)
    {
        auto revision = ++revision_counter;
        object_metadata = {
            {"path", path}
        };
        blob_name = "r" + revisionToString(revision) + "-file-" + blob_name;
    }

    LOG_TRACE(log, "{} to file by path: {}. S3 path: {}",
              mode == WriteMode::Rewrite ? "Write" : "Append", backQuote(metadata_disk->getPath() + path), remote_fs_root_path + blob_name);

    bool cache_on_write = cache
        && fs::path(path).extension() != ".tmp"
        && write_settings.enable_filesystem_cache_on_write_operations
        && FileCacheFactory::instance().getSettings(getCacheBasePath()).cache_on_write_operations;

    auto s3_buffer = std::make_unique<WriteBufferFromS3>(
        settings->client,
        bucket,
        fs::path(remote_fs_root_path) / blob_name,
        settings->s3_settings,
        std::move(object_metadata),
        buf_size, threadPoolCallbackRunner(getThreadPoolWriter()), cache_on_write ? cache : nullptr);

    auto create_metadata_callback = [this, path, blob_name, mode] (size_t count)
    {
        readOrCreateUpdateAndStoreMetadata(path, mode, false, [blob_name, count] (Metadata & metadata) { metadata.addObject(blob_name, count); return true; });
    };

    return std::make_unique<WriteIndirectBufferFromRemoteFS>(std::move(s3_buffer), std::move(create_metadata_callback), fs::path(remote_fs_root_path) / blob_name);
}

void DiskS3::createHardLink(const String & src_path, const String & dst_path)
{
    auto settings = current_settings.get();
    createHardLink(src_path, dst_path, settings->send_metadata);
}

void DiskS3::createHardLink(const String & src_path, const String & dst_path, bool send_metadata)
{
    /// We don't need to record hardlinks created to shadow folder.
    if (send_metadata && !dst_path.starts_with("shadow/"))
    {
        auto revision = ++revision_counter;
        const ObjectMetadata object_metadata {
            {"src_path", src_path},
            {"dst_path", dst_path}
        };
        createFileOperationObject("hardlink", revision, object_metadata);
    }

    IDiskRemote::createHardLink(src_path, dst_path);
}

void DiskS3::shutdown()
{
    auto settings = current_settings.get();
    /// This call stops any next retry attempts for ongoing S3 requests.
    /// If S3 request is failed and the method below is executed S3 client immediately returns the last failed S3 request outcome.
    /// If S3 is healthy nothing wrong will be happened and S3 requests will be processed in a regular way without errors.
    /// This should significantly speed up shutdown process if S3 is unhealthy.
    settings->client->DisableRequestProcessing();
}

void DiskS3::createFileOperationObject(const String & operation_name, UInt64 revision, const DiskS3::ObjectMetadata & metadata)
{
    auto settings = current_settings.get();
    const String key = "operations/r" + revisionToString(revision) + "-" + operation_name;
    WriteBufferFromS3 buffer(
        settings->client,
        bucket,
        remote_fs_root_path + key,
        settings->s3_settings,
        metadata);

    buffer.write('0');
    buffer.finalize();
}

void DiskS3::startup()
{
    auto settings = current_settings.get();

    /// Need to be enabled if it was disabled during shutdown() call.
    settings->client->EnableRequestProcessing();

    if (!settings->send_metadata)
        return;

    LOG_INFO(log, "Starting up disk {}", name);

    restore();

    if (readSchemaVersion(bucket, remote_fs_root_path) < RESTORABLE_SCHEMA_VERSION)
        migrateToRestorableSchema();

    findLastRevision();

    LOG_INFO(log, "Disk {} started up", name);
}

void DiskS3::findLastRevision()
{
    /// Construct revision number from high to low bits.
    String revision;
    revision.reserve(64);
    for (int bit = 0; bit < 64; ++bit)
    {
        auto revision_prefix = revision + "1";

        LOG_TRACE(log, "Check object exists with revision prefix {}", revision_prefix);

        /// Check file or operation with such revision prefix exists.
        if (checkObjectExists(bucket, remote_fs_root_path + "r" + revision_prefix)
            || checkObjectExists(bucket, remote_fs_root_path + "operations/r" + revision_prefix))
            revision += "1";
        else
            revision += "0";
    }
    revision_counter = static_cast<UInt64>(std::bitset<64>(revision).to_ullong());
    LOG_INFO(log, "Found last revision number {} for disk {}", revision_counter, name);
}

int DiskS3::readSchemaVersion(const String & source_bucket, const String & source_path)
{
    int version = 0;
    if (!checkObjectExists(source_bucket, source_path + SCHEMA_VERSION_OBJECT))
        return version;

    auto settings = current_settings.get();
    ReadBufferFromS3 buffer(
        settings->client,
        source_bucket,
        source_path + SCHEMA_VERSION_OBJECT,
        version_id,
        settings->s3_settings.max_single_read_retries,
        context->getReadSettings());

    readIntText(version, buffer);

    return version;
}

void DiskS3::saveSchemaVersion(const int & version)
{
    auto settings = current_settings.get();

    WriteBufferFromS3 buffer(
        settings->client,
        bucket,
        remote_fs_root_path + SCHEMA_VERSION_OBJECT,
        settings->s3_settings);

    writeIntText(version, buffer);
    buffer.finalize();
}

void DiskS3::updateObjectMetadata(const String & key, const ObjectMetadata & metadata)
{
    copyObjectImpl(bucket, key, bucket, key, std::nullopt, metadata);
}

void DiskS3::migrateFileToRestorableSchema(const String & path)
{
    LOG_TRACE(log, "Migrate file {} to restorable schema", metadata_disk->getPath() + path);

    auto meta = readMetadata(path);

    for (const auto & [key, _] : meta.remote_fs_objects)
    {
        ObjectMetadata metadata {
            {"path", path}
        };
        updateObjectMetadata(remote_fs_root_path + key, metadata);
    }
}

void DiskS3::migrateToRestorableSchemaRecursive(const String & path, Futures & results)
{
    checkStackSize(); /// This is needed to prevent stack overflow in case of cyclic symlinks.

    LOG_TRACE(log, "Migrate directory {} to restorable schema", metadata_disk->getPath() + path);

    bool dir_contains_only_files = true;
    for (auto it = iterateDirectory(path); it->isValid(); it->next())
        if (isDirectory(it->path()))
        {
            dir_contains_only_files = false;
            break;
        }

    /// The whole directory can be migrated asynchronously.
    if (dir_contains_only_files)
    {
        auto result = getExecutor().execute([this, path]
             {
                 for (auto it = iterateDirectory(path); it->isValid(); it->next())
                     migrateFileToRestorableSchema(it->path());
             });

        results.push_back(std::move(result));
    }
    else
    {
        for (auto it = iterateDirectory(path); it->isValid(); it->next())
            if (!isDirectory(it->path()))
            {
                auto source_path = it->path();
                auto result = getExecutor().execute([this, source_path]
                    {
                        migrateFileToRestorableSchema(source_path);
                    });

                results.push_back(std::move(result));
            }
            else
                migrateToRestorableSchemaRecursive(it->path(), results);
    }
}

void DiskS3::migrateToRestorableSchema()
{
    try
    {
        LOG_INFO(log, "Start migration to restorable schema for disk {}", name);

        Futures results;

        for (const auto & root : data_roots)
            if (exists(root))
                migrateToRestorableSchemaRecursive(root + '/', results);

        for (auto & result : results)
            result.wait();
        for (auto & result : results)
            result.get();

        saveSchemaVersion(RESTORABLE_SCHEMA_VERSION);
    }
    catch (const Exception &)
    {
        tryLogCurrentException(log, fmt::format("Failed to migrate to restorable schema for disk {}", name));

        throw;
    }
}

bool DiskS3::checkObjectExists(const String & source_bucket, const String & prefix) const
{
    auto settings = current_settings.get();
    Aws::S3::Model::ListObjectsV2Request request;
    request.SetBucket(source_bucket);
    request.SetPrefix(prefix);
    request.SetMaxKeys(1);

    auto outcome = settings->client->ListObjectsV2(request);
    throwIfError(outcome);

    return !outcome.GetResult().GetContents().empty();
}

bool DiskS3::checkUniqueId(const String & id) const
{
    auto settings = current_settings.get();
    /// Check that we have right s3 and have access rights
    /// Actually interprets id as s3 object name and checks if it exists
    Aws::S3::Model::ListObjectsV2Request request;
    request.SetBucket(bucket);
    request.SetPrefix(id);

    auto outcome = settings->client->ListObjectsV2(request);
    throwIfError(outcome);

    Aws::Vector<Aws::S3::Model::Object> object_list = outcome.GetResult().GetContents();

    for (const auto & object : object_list)
        if (object.GetKey() == id)
            return true;
    return false;
}

Aws::S3::Model::HeadObjectResult DiskS3::headObject(const String & source_bucket, const String & key) const
{
    auto settings = current_settings.get();
    Aws::S3::Model::HeadObjectRequest request;
    request.SetBucket(source_bucket);
    request.SetKey(key);

    auto outcome = settings->client->HeadObject(request);
    throwIfError(outcome);

    return outcome.GetResultWithOwnership();
}

void DiskS3::listObjects(const String & source_bucket, const String & source_path, std::function<bool(const Aws::S3::Model::ListObjectsV2Result &)> callback) const
{
    auto settings = current_settings.get();
    Aws::S3::Model::ListObjectsV2Request request;
    request.SetBucket(source_bucket);
    request.SetPrefix(source_path);
    request.SetMaxKeys(settings->list_object_keys_size);

    Aws::S3::Model::ListObjectsV2Outcome outcome;
    do
    {
        outcome = settings->client->ListObjectsV2(request);
        throwIfError(outcome);

        bool should_continue = callback(outcome.GetResult());

        if (!should_continue)
            break;

        request.SetContinuationToken(outcome.GetResult().GetNextContinuationToken());
    } while (outcome.GetResult().GetIsTruncated());
}

void DiskS3::copyObject(const String & src_bucket, const String & src_key, const String & dst_bucket, const String & dst_key,
    std::optional<Aws::S3::Model::HeadObjectResult> head) const
{
    if (head && (head->GetContentLength() >= static_cast<Int64>(5_GiB)))
        copyObjectMultipartImpl(src_bucket, src_key, dst_bucket, dst_key, head);
    else
        copyObjectImpl(src_bucket, src_key, dst_bucket, dst_key);
}

void DiskS3::copyObjectImpl(const String & src_bucket, const String & src_key, const String & dst_bucket, const String & dst_key,
    std::optional<Aws::S3::Model::HeadObjectResult> head,
    std::optional<std::reference_wrapper<const ObjectMetadata>> metadata) const
{
    auto settings = current_settings.get();
    Aws::S3::Model::CopyObjectRequest request;
    request.SetCopySource(src_bucket + "/" + src_key);
    request.SetBucket(dst_bucket);
    request.SetKey(dst_key);
    if (metadata)
    {
        request.SetMetadata(*metadata);
        request.SetMetadataDirective(Aws::S3::Model::MetadataDirective::REPLACE);
    }

    auto outcome = settings->client->CopyObject(request);

    if (!outcome.IsSuccess() && outcome.GetError().GetExceptionName() == "EntityTooLarge")
    { // Can't come here with MinIO, MinIO allows single part upload for large objects.
        copyObjectMultipartImpl(src_bucket, src_key, dst_bucket, dst_key, head, metadata);
        return;
    }

    throwIfError(outcome);
}

void DiskS3::copyObjectMultipartImpl(const String & src_bucket, const String & src_key, const String & dst_bucket, const String & dst_key,
    std::optional<Aws::S3::Model::HeadObjectResult> head,
    std::optional<std::reference_wrapper<const ObjectMetadata>> metadata) const
{
    LOG_TRACE(log, "Multipart copy upload has created. Src Bucket: {}, Src Key: {}, Dst Bucket: {}, Dst Key: {}, Metadata: {}",
        src_bucket, src_key, dst_bucket, dst_key, metadata ? "REPLACE" : "NOT_SET");

    auto settings = current_settings.get();

    if (!head)
        head = headObject(src_bucket, src_key);

    size_t size = head->GetContentLength();

    String multipart_upload_id;

    {
        Aws::S3::Model::CreateMultipartUploadRequest request;
        request.SetBucket(dst_bucket);
        request.SetKey(dst_key);
        if (metadata)
            request.SetMetadata(*metadata);

        auto outcome = settings->client->CreateMultipartUpload(request);

        throwIfError(outcome);

        multipart_upload_id = outcome.GetResult().GetUploadId();
    }

    std::vector<String> part_tags;

    size_t upload_part_size = settings->s3_settings.min_upload_part_size;
    for (size_t position = 0, part_number = 1; position < size; ++part_number, position += upload_part_size)
    {
        Aws::S3::Model::UploadPartCopyRequest part_request;
        part_request.SetCopySource(src_bucket + "/" + src_key);
        part_request.SetBucket(dst_bucket);
        part_request.SetKey(dst_key);
        part_request.SetUploadId(multipart_upload_id);
        part_request.SetPartNumber(part_number);
        part_request.SetCopySourceRange(fmt::format("bytes={}-{}", position, std::min(size, position + upload_part_size) - 1));

        auto outcome = settings->client->UploadPartCopy(part_request);
        if (!outcome.IsSuccess())
        {
            Aws::S3::Model::AbortMultipartUploadRequest abort_request;
            abort_request.SetBucket(dst_bucket);
            abort_request.SetKey(dst_key);
            abort_request.SetUploadId(multipart_upload_id);
            settings->client->AbortMultipartUpload(abort_request);
            // In error case we throw exception later with first error from UploadPartCopy
        }
        throwIfError(outcome);

        auto etag = outcome.GetResult().GetCopyPartResult().GetETag();
        part_tags.push_back(etag);
    }

    {
        Aws::S3::Model::CompleteMultipartUploadRequest req;
        req.SetBucket(dst_bucket);
        req.SetKey(dst_key);
        req.SetUploadId(multipart_upload_id);

        Aws::S3::Model::CompletedMultipartUpload multipart_upload;
        for (size_t i = 0; i < part_tags.size(); ++i)
        {
            Aws::S3::Model::CompletedPart part;
            multipart_upload.AddParts(part.WithETag(part_tags[i]).WithPartNumber(i + 1));
        }

        req.SetMultipartUpload(multipart_upload);

        auto outcome = settings->client->CompleteMultipartUpload(req);

        throwIfError(outcome);

        LOG_TRACE(log, "Multipart copy upload has completed. Src Bucket: {}, Src Key: {}, Dst Bucket: {}, Dst Key: {}, "
            "Upload_id: {}, Parts: {}", src_bucket, src_key, dst_bucket, dst_key, multipart_upload_id, part_tags.size());
    }
}

struct DiskS3::RestoreInformation
{
    UInt64 revision = LATEST_REVISION;
    String source_bucket;
    String source_path;
    bool detached = false;
};

void DiskS3::readRestoreInformation(DiskS3::RestoreInformation & restore_information)
{
    const ReadSettings read_settings;
    auto buffer = metadata_disk->readFile(RESTORE_FILE_NAME, read_settings, 512);
    buffer->next();

    try
    {
        std::map<String, String> properties;

        while (buffer->hasPendingData())
        {
            String property;
            readText(property, *buffer);
            assertChar('\n', *buffer);

            auto pos = property.find('=');
            if (pos == String::npos || pos == 0 || pos == property.length())
                throw Exception(fmt::format("Invalid property {} in restore file", property), ErrorCodes::UNKNOWN_FORMAT);

            auto key = property.substr(0, pos);
            auto value = property.substr(pos + 1);

            auto it = properties.find(key);
            if (it != properties.end())
                throw Exception(fmt::format("Property key duplication {} in restore file", key), ErrorCodes::UNKNOWN_FORMAT);

            properties[key] = value;
        }

        for (const auto & [key, value] : properties)
        {
            ReadBufferFromString value_buffer (value);

            if (key == "revision")
                readIntText(restore_information.revision, value_buffer);
            else if (key == "source_bucket")
                readText(restore_information.source_bucket, value_buffer);
            else if (key == "source_path")
                readText(restore_information.source_path, value_buffer);
            else if (key == "detached")
                readBoolTextWord(restore_information.detached, value_buffer);
            else
                throw Exception(fmt::format("Unknown key {} in restore file", key), ErrorCodes::UNKNOWN_FORMAT);
        }
    }
    catch (const Exception &)
    {
        tryLogCurrentException(log, "Failed to read restore information");
        throw;
    }
}

void DiskS3::restore()
{
    if (!exists(RESTORE_FILE_NAME))
        return;

    try
    {
        RestoreInformation information;
        information.source_bucket = bucket;
        information.source_path = remote_fs_root_path;

        readRestoreInformation(information);
        if (information.revision == 0)
            information.revision = LATEST_REVISION;
        if (!information.source_path.ends_with('/'))
            information.source_path += '/';

        if (information.source_bucket == bucket)
        {
            /// In this case we need to additionally cleanup S3 from objects with later revision.
            /// Will be simply just restore to different path.
            if (information.source_path == remote_fs_root_path && information.revision != LATEST_REVISION)
                throw Exception("Restoring to the same bucket and path is allowed if revision is latest (0)", ErrorCodes::BAD_ARGUMENTS);

            /// This case complicates S3 cleanup in case of unsuccessful restore.
            if (information.source_path != remote_fs_root_path && remote_fs_root_path.starts_with(information.source_path))
                throw Exception("Restoring to the same bucket is allowed only if source path is not a sub-path of configured path in S3 disk", ErrorCodes::BAD_ARGUMENTS);
        }

        LOG_INFO(log, "Starting to restore disk {}. Revision: {}, Source bucket: {}, Source path: {}",
                 name, information.revision, information.source_bucket, information.source_path);

        if (readSchemaVersion(information.source_bucket, information.source_path) < RESTORABLE_SCHEMA_VERSION)
            throw Exception("Source bucket doesn't have restorable schema.", ErrorCodes::BAD_ARGUMENTS);

        LOG_INFO(log, "Removing old metadata...");

        bool cleanup_s3 = information.source_bucket != bucket || information.source_path != remote_fs_root_path;
        for (const auto & root : data_roots)
            if (exists(root))
                removeSharedRecursive(root + '/', !cleanup_s3, {});

        restoreFiles(information);
        restoreFileOperations(information);

        metadata_disk->removeFile(RESTORE_FILE_NAME);

        saveSchemaVersion(RESTORABLE_SCHEMA_VERSION);

        LOG_INFO(log, "Restore disk {} finished", name);
    }
    catch (const Exception &)
    {
        tryLogCurrentException(log, fmt::format("Failed to restore disk {}", name));

        throw;
    }
}

void DiskS3::restoreFiles(const RestoreInformation & restore_information)
{
    LOG_INFO(log, "Starting restore files for disk {}", name);

    std::vector<std::future<void>> results;
    auto restore_files = [this, &restore_information, &results](auto list_result)
    {
        std::vector<String> keys;
        for (const auto & row : list_result.GetContents())
        {
            const String & key = row.GetKey();

            /// Skip file operations objects. They will be processed separately.
            if (key.find("/operations/") != String::npos)
                continue;

            const auto [revision, _] = extractRevisionAndOperationFromKey(key);
            /// Filter early if it's possible to get revision from key.
            if (revision > restore_information.revision)
                continue;

            keys.push_back(key);
        }

        if (!keys.empty())
        {
            auto result = getExecutor().execute([this, &restore_information, keys]()
            {
                processRestoreFiles(restore_information.source_bucket, restore_information.source_path, keys);
            });

            results.push_back(std::move(result));
        }

        return true;
    };

    /// Execute.
    listObjects(restore_information.source_bucket, restore_information.source_path, restore_files);

    for (auto & result : results)
        result.wait();
    for (auto & result : results)
        result.get();

    LOG_INFO(log, "Files are restored for disk {}", name);
}

void DiskS3::processRestoreFiles(const String & source_bucket, const String & source_path, Strings keys)
{
    for (const auto & key : keys)
    {
        auto head_result = headObject(source_bucket, key);
        auto object_metadata = head_result.GetMetadata();

        /// Restore file if object has 'path' in metadata.
        auto path_entry = object_metadata.find("path");
        if (path_entry == object_metadata.end())
        {
            /// Such keys can remain after migration, we can skip them.
            LOG_WARNING(log, "Skip key {} because it doesn't have 'path' in metadata", key);
            continue;
        }

        const auto & path = path_entry->second;

        createDirectories(directoryPath(path));
        auto relative_key = shrinkKey(source_path, key);

        /// Copy object if we restore to different bucket / path.
        if (bucket != source_bucket || remote_fs_root_path != source_path)
            copyObject(source_bucket, key, bucket, remote_fs_root_path + relative_key, head_result);

        auto updater = [relative_key, head_result] (Metadata & metadata)
        {
            metadata.addObject(relative_key, head_result.GetContentLength());
            return true;
        };

        createUpdateAndStoreMetadata(path, false, updater);

        LOG_TRACE(log, "Restored file {}", path);
    }
}

void DiskS3::restoreFileOperations(const RestoreInformation & restore_information)
{
    auto settings = current_settings.get();

    LOG_INFO(log, "Starting restore file operations for disk {}", name);

    /// Enable recording file operations if we restore to different bucket / path.
    bool send_metadata = bucket != restore_information.source_bucket || remote_fs_root_path != restore_information.source_path;

    std::set<String> renames;
    auto restore_file_operations = [this, &restore_information, &renames, &send_metadata](auto list_result)
    {
        const String rename = "rename";
        const String hardlink = "hardlink";

        for (const auto & row : list_result.GetContents())
        {
            const String & key = row.GetKey();

            const auto [revision, operation] = extractRevisionAndOperationFromKey(key);
            if (revision == UNKNOWN_REVISION)
            {
                LOG_WARNING(log, "Skip key {} with unknown revision", key);
                continue;
            }

            /// S3 ensures that keys will be listed in ascending UTF-8 bytes order (revision order).
            /// We can stop processing if revision of the object is already more than required.
            if (revision > restore_information.revision)
                return false;

            /// Keep original revision if restore to different bucket / path.
            if (send_metadata)
                revision_counter = revision - 1;

            auto object_metadata = headObject(restore_information.source_bucket, key).GetMetadata();
            if (operation == rename)
            {
                auto from_path = object_metadata["from_path"];
                auto to_path = object_metadata["to_path"];
                if (exists(from_path))
                {
                    moveFile(from_path, to_path, send_metadata);
                    LOG_TRACE(log, "Revision {}. Restored rename {} -> {}", revision, from_path, to_path);

                    if (restore_information.detached && isDirectory(to_path))
                    {
                        /// Sometimes directory paths are passed without trailing '/'. We should keep them in one consistent way.
                        if (!from_path.ends_with('/'))
                            from_path += '/';
                        if (!to_path.ends_with('/'))
                            to_path += '/';

                        /// Always keep latest actual directory path to avoid 'detaching' not existing paths.
                        auto it = renames.find(from_path);
                        if (it != renames.end())
                            renames.erase(it);

                        renames.insert(to_path);
                    }
                }
            }
            else if (operation == hardlink)
            {
                auto src_path = object_metadata["src_path"];
                auto dst_path = object_metadata["dst_path"];
                if (exists(src_path))
                {
                    createDirectories(directoryPath(dst_path));
                    createHardLink(src_path, dst_path, send_metadata);
                    LOG_TRACE(log, "Revision {}. Restored hardlink {} -> {}", revision, src_path, dst_path);
                }
            }
        }

        return true;
    };

    /// Execute.
    listObjects(restore_information.source_bucket, restore_information.source_path + "operations/", restore_file_operations);

    if (restore_information.detached)
    {
        Strings not_finished_prefixes{"tmp_", "delete_tmp_", "attaching_", "deleting_"};

        for (const auto & path : renames)
        {
            /// Skip already detached parts.
            if (path.find("/detached/") != std::string::npos)
                continue;

            /// Skip not finished parts. They shouldn't be in 'detached' directory, because CH wouldn't be able to finish processing them.
            fs::path directory_path(path);
            auto directory_name = directory_path.parent_path().filename().string();

            auto predicate = [&directory_name](String & prefix) { return directory_name.starts_with(prefix); };
            if (std::any_of(not_finished_prefixes.begin(), not_finished_prefixes.end(), predicate))
                continue;

            auto detached_path = pathToDetached(path);

            LOG_TRACE(log, "Move directory to 'detached' {} -> {}", path, detached_path);

            fs::path from_path = fs::path(path);
            fs::path to_path = fs::path(detached_path);
            if (path.ends_with('/'))
                to_path /= from_path.parent_path().filename();
            else
                to_path /= from_path.filename();

            /// to_path may exist and non-empty in case for example abrupt restart, so remove it before rename
            if (metadata_disk->exists(to_path))
                metadata_disk->removeRecursive(to_path);

            createDirectories(directoryPath(to_path));
            metadata_disk->moveDirectory(from_path, to_path);
        }
    }

    LOG_INFO(log, "File operations restored for disk {}", name);
}

std::tuple<UInt64, String> DiskS3::extractRevisionAndOperationFromKey(const String & key)
{
    String revision_str;
    String operation;

    re2::RE2::FullMatch(key, key_regexp, &revision_str, &operation);

    return {(revision_str.empty() ? UNKNOWN_REVISION : static_cast<UInt64>(std::bitset<64>(revision_str).to_ullong())), operation};
}

String DiskS3::shrinkKey(const String & path, const String & key)
{
    if (!key.starts_with(path))
        throw Exception("The key " + key + " prefix mismatch with given " + path, ErrorCodes::LOGICAL_ERROR);

    return key.substr(path.length());
}

String DiskS3::revisionToString(UInt64 revision)
{
    return std::bitset<64>(revision).to_string();
}

String DiskS3::pathToDetached(const String & source_path)
{
    if (source_path.ends_with('/'))
        return fs::path(source_path).parent_path().parent_path() / "detached/";
    return fs::path(source_path).parent_path() / "detached/";
}

void DiskS3::onFreeze(const String & path)
{
    createDirectories(path);
    auto revision_file_buf = metadata_disk->writeFile(path + "revision.txt", 32);
    writeIntText(revision_counter.load(), *revision_file_buf);
    revision_file_buf->finalize();
}

void DiskS3::applyNewSettings(const Poco::Util::AbstractConfiguration & config, ContextPtr context_, const String &, const DisksMap &)
{
    auto new_settings = settings_getter(config, "storage_configuration.disks." + name, context_);

    current_settings.set(std::move(new_settings));

    if (AsyncExecutor * exec = dynamic_cast<AsyncExecutor*>(&getExecutor()))
        exec->setMaxThreads(current_settings.get()->thread_pool_size);
}

DiskS3Settings::DiskS3Settings(
    const std::shared_ptr<Aws::S3::S3Client> & client_,
    const S3Settings::ReadWriteSettings & s3_settings_,
    size_t min_bytes_for_seek_,
    bool send_metadata_,
    int thread_pool_size_,
    int list_object_keys_size_,
    int objects_chunk_size_to_delete_)
    : client(client_)
    , s3_settings(s3_settings_)
    , min_bytes_for_seek(min_bytes_for_seek_)
    , send_metadata(send_metadata_)
    , thread_pool_size(thread_pool_size_)
    , list_object_keys_size(list_object_keys_size_)
    , objects_chunk_size_to_delete(objects_chunk_size_to_delete_)
{
}

}

#endif<|MERGE_RESOLUTION|>--- conflicted
+++ resolved
@@ -7,28 +7,17 @@
 #include <random>
 #include <utility>
 
-<<<<<<< HEAD
-#include <base/scope_guard_safe.h>
-=======
-#include <boost/algorithm/string.hpp>
-
 #include <Common/scope_guard_safe.h>
->>>>>>> b2945766
 #include <base/unit.h>
 #include <base/FnTraits.h>
 
 #include <Common/checkStackSize.h>
 #include <Common/createHardLink.h>
 #include <Common/quoteString.h>
-#include <Common/getRandomASCIIString.h>
 #include <Common/FileCacheFactory.h>
 #include <Common/FileCache.h>
-
-<<<<<<< HEAD
-=======
-#include <Interpreters/Context.h>
-#include <Interpreters/threadPoolCallbackRunner.h>
->>>>>>> b2945766
+#include <Common/getRandomASCIIString.h>
+
 #include <IO/ReadBufferFromS3.h>
 #include <IO/ReadBufferFromString.h>
 #include <IO/ReadHelpers.h>
@@ -222,7 +211,6 @@
 {
     auto settings = current_settings.get();
 
-<<<<<<< HEAD
     /// Path to store the new S3 object.
 
     /// Total length is 32 a-z characters for enough randomness.
@@ -232,12 +220,9 @@
     constexpr size_t key_name_total_size = 32;
     constexpr size_t key_name_prefix_size = 3;
 
-    auto s3_path = fmt::format("{}/{}",
+    /// Path to store new S3 object.
+    auto blob_name = fmt::format("{}/{}",
         getRandomASCIIString(key_name_prefix_size), getRandomASCIIString(key_name_total_size - key_name_prefix_size));
-=======
-    /// Path to store new S3 object.
-    auto blob_name = getRandomASCIIString();
->>>>>>> b2945766
 
     std::optional<ObjectMetadata> object_metadata;
     if (settings->send_metadata)
