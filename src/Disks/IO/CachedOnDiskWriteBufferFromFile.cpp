#include "CachedOnDiskWriteBufferFromFile.h"

#include <Interpreters/Cache/FileCacheFactory.h>
#include <Interpreters/Cache/FileSegment.h>
#include <Common/logger_useful.h>
#include <Interpreters/FilesystemCacheLog.h>
#include <Interpreters/Context.h>


namespace ProfileEvents
{
    extern const Event CachedWriteBufferCacheWriteBytes;
    extern const Event CachedWriteBufferCacheWriteMicroseconds;
}

namespace DB
{

namespace ErrorCodes
{
    extern const int LOGICAL_ERROR;
}

namespace
{
    class SwapHelper
    {
    public:
        SwapHelper(WriteBuffer & b1_, WriteBuffer & b2_) : b1(b1_), b2(b2_) { b1.swap(b2); }
        ~SwapHelper() { b1.swap(b2); }

    private:
        WriteBuffer & b1;
        WriteBuffer & b2;
    };
}


FileSegmentRangeWriter::FileSegmentRangeWriter(
    FileCache * cache_,
    const FileSegment::Key & key_,
    std::shared_ptr<FilesystemCacheLog> cache_log_,
    const String & query_id_,
    const String & source_path_)
    : cache(cache_)
    , key(key_)
    , log(&Poco::Logger::get("FileSegmentRangeWriter"))
    , cache_log(cache_log_)
    , query_id(query_id_)
    , source_path(source_path_)
{
}

bool FileSegmentRangeWriter::write(const char * data, size_t size, size_t offset, FileSegmentKind segment_kind)
{
    if (finalized)
        return false;

    if (expected_write_offset != offset)
    {
        throw Exception(
            ErrorCodes::LOGICAL_ERROR,
            "Cannot write file segment at offset {}, because expected write offset is: {}",
            offset, expected_write_offset);
    }

    auto & file_segments = file_segments_holder.file_segments;

    if (file_segments.empty() || file_segments.back()->isDownloaded())
    {
<<<<<<< HEAD
        current_file_segment_it = allocateFileSegment(current_file_segment_write_offset, segment_kind);
=======
        allocateFileSegment(expected_write_offset, is_persistent);
>>>>>>> 380c6ceb
    }

    auto & file_segment = file_segments.back();

    SCOPE_EXIT({
        if (file_segments.back()->isDownloader())
            file_segments.back()->completePartAndResetDownloader();
    });

    while (size > 0)
    {
        size_t available_size = file_segment->range().size() - file_segment->getDownloadedSize();
        if (available_size == 0)
        {
            completeFileSegment(*file_segment);
<<<<<<< HEAD
            current_file_segment_it = allocateFileSegment(current_file_segment_write_offset, segment_kind);
=======
            file_segment = allocateFileSegment(expected_write_offset, is_persistent);
            continue;
>>>>>>> 380c6ceb
        }

        if (!file_segment->isDownloader()
            && file_segment->getOrSetDownloader() != FileSegment::getCallerId())
        {
            throw Exception(ErrorCodes::LOGICAL_ERROR,
                            "Failed to set a downloader. ({})", file_segment->getInfoForLog());
        }

        size_t size_to_write = std::min(available_size, size);

        bool reserved = file_segment->reserve(size_to_write);
        if (!reserved)
        {
            file_segment->completeWithState(FileSegment::State::PARTIALLY_DOWNLOADED_NO_CONTINUATION);
            appendFilesystemCacheLog(*file_segment);

            LOG_DEBUG(
                log, "Failed to reserve space in cache (size: {}, file segment info: {}",
                size, file_segment->getInfoForLog());

            return false;
        }

        file_segment->write(data, size_to_write, offset);
        file_segment->completePartAndResetDownloader();

        size -= size_to_write;
        expected_write_offset += size_to_write;
        offset += size_to_write;
        data += size_to_write;
    }

    return true;
}

void FileSegmentRangeWriter::finalize()
{
    if (finalized)
        return;

    auto & file_segments = file_segments_holder.file_segments;
    if (file_segments.empty())
        return;

    completeFileSegment(*file_segments.back());
    finalized = true;
}

FileSegmentRangeWriter::~FileSegmentRangeWriter()
{
    try
    {
        if (!finalized)
            finalize();
    }
    catch (...)
    {
        tryLogCurrentException(__PRETTY_FUNCTION__);
    }
}

<<<<<<< HEAD
FileSegments::iterator FileSegmentRangeWriter::allocateFileSegment(size_t offset, FileSegmentKind segment_kind)
=======
FileSegmentPtr & FileSegmentRangeWriter::allocateFileSegment(size_t offset, bool is_persistent)
>>>>>>> 380c6ceb
{
    /**
    * Allocate a new file segment starting `offset`.
    * File segment capacity will equal `max_file_segment_size`, but actual size is 0.
    */

    std::lock_guard cache_lock(cache->mutex);

    CreateFileSegmentSettings create_settings(segment_kind);

    /// We set max_file_segment_size to be downloaded,
    /// if we have less size to write, file segment will be resized in complete() method.
    auto file_segment = cache->createFileSegmentForDownload(
        key, offset, cache->max_file_segment_size, create_settings, cache_lock);

    auto & file_segments = file_segments_holder.file_segments;
    return *file_segments.insert(file_segments.end(), file_segment);
}

void FileSegmentRangeWriter::appendFilesystemCacheLog(const FileSegment & file_segment)
{
    if (cache_log)
    {
        auto file_segment_range = file_segment.range();
        size_t file_segment_right_bound = file_segment_range.left + file_segment.getDownloadedSize() - 1;

        FilesystemCacheLogElement elem
        {
            .event_time = std::chrono::system_clock::to_time_t(std::chrono::system_clock::now()),
            .query_id = query_id,
            .source_file_path = source_path,
            .file_segment_range = { file_segment_range.left, file_segment_right_bound },
            .requested_range = {},
            .cache_type = FilesystemCacheLogElement::CacheType::WRITE_THROUGH_CACHE,
            .file_segment_size = file_segment_range.size(),
            .read_from_cache_attempted = false,
            .read_buffer_id = {},
            .profile_counters = nullptr,
        };

        cache_log->add(elem);
    }
}

void FileSegmentRangeWriter::completeFileSegment(FileSegment & file_segment)
{
    /// File segment can be detached if space reservation failed.
    if (file_segment.isDetached() || file_segment.isCompleted())
        return;

    file_segment.completeWithoutState();
    appendFilesystemCacheLog(file_segment);
}


CachedOnDiskWriteBufferFromFile::CachedOnDiskWriteBufferFromFile(
    std::unique_ptr<WriteBuffer> impl_,
    FileCachePtr cache_,
    const String & source_path_,
    const FileCache::Key & key_,
    bool is_persistent_cache_file_,
    const String & query_id_,
    const WriteSettings & settings_)
    : WriteBufferFromFileDecorator(std::move(impl_))
    , log(&Poco::Logger::get("CachedOnDiskWriteBufferFromFile"))
    , cache(cache_)
    , source_path(source_path_)
    , key(key_)
    , is_persistent_cache_file(is_persistent_cache_file_)
    , query_id(query_id_)
    , enable_cache_log(!query_id_.empty() && settings_.enable_filesystem_cache_log)
    , throw_on_error_from_cache(settings_.throw_on_error_from_cache)
{
}

void CachedOnDiskWriteBufferFromFile::nextImpl()
{
    size_t size = offset();

    try
    {
        SwapHelper swap(*this, *impl);
        /// Write data to the underlying buffer.
        impl->next();
    }
    catch (...)
    {
        /// If something was already written to cache, remove it.
        cache_writer.reset();
        cache->removeIfExists(key);

        throw;
    }

    /// Write data to cache.
    cacheData(working_buffer.begin(), size, throw_on_error_from_cache);
    current_download_offset += size;
}

void CachedOnDiskWriteBufferFromFile::cacheData(char * data, size_t size, bool throw_on_error)
{
    if (cache_in_error_state_or_disabled)
        return;

    if (!cache_writer)
    {
        std::shared_ptr<FilesystemCacheLog> cache_log;
        if (enable_cache_log)
            cache_log = Context::getGlobalContextInstance()->getFilesystemCacheLog();

        cache_writer = std::make_unique<FileSegmentRangeWriter>(cache.get(), key, cache_log, query_id, source_path);
    }

    Stopwatch watch(CLOCK_MONOTONIC);

    cache_in_error_state_or_disabled = true;

    try
    {
        auto segment_kind = is_persistent_cache_file ? FileSegmentKind::Persistent : FileSegmentKind::Regular;
        if (!cache_writer->write(data, size, current_download_offset, segment_kind))
        {
            LOG_INFO(log, "Write-through cache is stopped as cache limit is reached and nothing can be evicted");
            return;
        }
    }
    catch (ErrnoException & e)
    {
        int code = e.getErrno();
        if (code == /* No space left on device */28 || code == /* Quota exceeded */122)
        {
            LOG_INFO(log, "Insert into cache is skipped due to insufficient disk space. ({})", e.displayText());
            return;
        }

        if (throw_on_error)
            throw;

        tryLogCurrentException(__PRETTY_FUNCTION__);
        return;
    }
    catch (...)
    {
        if (throw_on_error)
            throw;

        tryLogCurrentException(__PRETTY_FUNCTION__);
        return;
    }

    ProfileEvents::increment(ProfileEvents::CachedWriteBufferCacheWriteBytes, size);
    ProfileEvents::increment(ProfileEvents::CachedWriteBufferCacheWriteMicroseconds, watch.elapsedMicroseconds());

    cache_in_error_state_or_disabled = false;
}

void CachedOnDiskWriteBufferFromFile::finalizeImpl()
{
    try
    {
        SwapHelper swap(*this, *impl);
        impl->finalize();
    }
    catch (...)
    {
        if (cache_writer)
        {
            try
            {
                cache_writer->finalize();
                cache_writer.reset();
            }
            catch (...)
            {
                tryLogCurrentException(__PRETTY_FUNCTION__);
            }
        }

        throw;
    }

    if (cache_writer)
    {
        cache_writer->finalize();
        cache_writer.reset();
    }
}

}<|MERGE_RESOLUTION|>--- conflicted
+++ resolved
@@ -68,11 +68,26 @@
 
     if (file_segments.empty() || file_segments.back()->isDownloaded())
     {
-<<<<<<< HEAD
-        current_file_segment_it = allocateFileSegment(current_file_segment_write_offset, segment_kind);
-=======
-        allocateFileSegment(expected_write_offset, is_persistent);
->>>>>>> 380c6ceb
+        current_file_segment_it = allocateFileSegment(expected_write_offset, segment_kind);
+    }
+    else
+    {
+        auto file_segment = *current_file_segment_it;
+        assert(file_segment->getCurrentWriteOffset() == expected_write_offset);
+
+        if (expected_write_offset != offset)
+        {
+            throw Exception(
+                ErrorCodes::LOGICAL_ERROR,
+                "Cannot write file segment at offset {}, because current write offset is: {}",
+                offset, expected_write_offset);
+        }
+
+        if (file_segment->range().size() == file_segment->getDownloadedSize())
+        {
+            completeFileSegment(*file_segment);
+            current_file_segment_it = allocateFileSegment(expected_write_offset, segment_kind);
+        }
     }
 
     auto & file_segment = file_segments.back();
@@ -88,12 +103,8 @@
         if (available_size == 0)
         {
             completeFileSegment(*file_segment);
-<<<<<<< HEAD
-            current_file_segment_it = allocateFileSegment(current_file_segment_write_offset, segment_kind);
-=======
             file_segment = allocateFileSegment(expected_write_offset, is_persistent);
             continue;
->>>>>>> 380c6ceb
         }
 
         if (!file_segment->isDownloader()
@@ -156,11 +167,7 @@
     }
 }
 
-<<<<<<< HEAD
-FileSegments::iterator FileSegmentRangeWriter::allocateFileSegment(size_t offset, FileSegmentKind segment_kind)
-=======
-FileSegmentPtr & FileSegmentRangeWriter::allocateFileSegment(size_t offset, bool is_persistent)
->>>>>>> 380c6ceb
+FileSegmentPtr & FileSegmentRangeWriter::allocateFileSegment(size_t offset, FileSegmentKind segment_kind)
 {
     /**
     * Allocate a new file segment starting `offset`.
