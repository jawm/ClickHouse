--- conflicted
+++ resolved
@@ -163,11 +163,7 @@
 
 void DiskDecorator::removeSharedFileIfExists(const String & path, bool keep_s3)
 {
-<<<<<<< HEAD
-    delegate->removeSharedFile(path, keep_s3);
-=======
     delegate->removeSharedFileIfExists(path, keep_s3);
->>>>>>> 9973fb2f
 }
 
 void DiskDecorator::removeSharedFiles(const RemoveBatchRequest & files, bool keep_all_batch_data, const NameSet & file_names_remove_metadata_only)
@@ -240,15 +236,9 @@
     delegate->applyNewSettings(config, context, config_prefix, map);
 }
 
-<<<<<<< HEAD
-DiskObjectStoragePtr DiskDecorator::getObjectStorage(const String & name)
-{
-    return delegate->getObjectStorage(name);
-=======
 DiskObjectStoragePtr DiskDecorator::createDiskObjectStorage(const String & name)
 {
     return delegate->createDiskObjectStorage(name);
->>>>>>> 9973fb2f
 }
 
 }