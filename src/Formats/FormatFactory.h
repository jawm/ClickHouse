#pragma once

#include <Common/Allocator.h>
#include <Columns/IColumn.h>
#include <Formats/FormatSettings.h>
#include <Interpreters/Context_fwd.h>
#include <IO/BufferWithOwnMemory.h>
#include <IO/CompressionMethod.h>
#include <IO/ParallelReadBuffer.h>
#include <base/types.h>
#include <Core/NamesAndTypes.h>

#include <boost/noncopyable.hpp>

#include <functional>
#include <memory>
#include <unordered_map>


namespace DB
{

class Block;
struct Settings;
struct FormatFactorySettings;

class ReadBuffer;
class WriteBuffer;

class IProcessor;
using ProcessorPtr = std::shared_ptr<IProcessor>;

class IInputFormat;
class IOutputFormat;
class IRowOutputFormat;

struct RowInputFormatParams;

class ISchemaReader;
class IExternalSchemaReader;
using SchemaReaderPtr = std::shared_ptr<ISchemaReader>;
using ExternalSchemaReaderPtr = std::shared_ptr<IExternalSchemaReader>;

using InputFormatPtr = std::shared_ptr<IInputFormat>;
using OutputFormatPtr = std::shared_ptr<IOutputFormat>;
using RowOutputFormatPtr = std::shared_ptr<IRowOutputFormat>;

template <typename Allocator>
struct Memory;

FormatSettings getFormatSettings(ContextPtr context);

template <typename T>
FormatSettings getFormatSettings(ContextPtr context, const T & settings);

/** Allows to create an IInputFormat or IOutputFormat by the name of the format.
  * Note: format and compression are independent things.
  */
class FormatFactory final : private boost::noncopyable
{
public:
    /** Fast reading data from buffer and save result to memory.
      * Reads at least `min_bytes` and some more until the end of the chunk, depends on the format.
      * If `max_rows` is non-zero the function also stops after reading the `max_rows` number of rows
      * (even if the `min_bytes` boundary isn't reached yet).
      * Used in ParallelParsingInputFormat.
      */
    using FileSegmentationEngine = std::function<std::pair<bool, size_t>(
        ReadBuffer & buf,
        DB::Memory<Allocator<false>> & memory,
        size_t min_bytes,
        size_t max_rows)>;

private:
    // On the input side, there are two kinds of formats:
    //  * InputCreator - formats parsed sequentially, e.g. CSV. Almost all formats are like this.
    //    FormatFactory uses ParallelReadBuffer to read in parallel, and ParallelParsingInputFormat
    //    to parse in parallel; the formats mostly don't need to worry about it.
    //  * RandomAccessInputCreator - column-oriented formats that require seeking back and forth in
    //    the file when reading. E.g. Parquet has metadata at the end of the file (needs to be read
    //    before we can parse any data), can skip columns by seeking in the file, and often reads
    //    many short byte ranges from the file. ParallelReadBuffer and ParallelParsingInputFormat
    //    are a poor fit. Instead, the format implementation is in charge of parallelizing both
    //    reading and parsing.

    using InputCreator = std::function<InputFormatPtr(
            ReadBuffer & buf,
            const Block & header,
            const RowInputFormatParams & params,
            const FormatSettings & settings)>;

    // Incompatible with FileSegmentationEngine.
    // When created using SeekableReadBufferFactoryPtr, the IInputFormat doesn't support
    // resetParser() and setReadBuffer().
    //
    // In future we may also want to pass some information about WHERE conditions (SelectQueryInfo?)
    // and get some information about projections (min/max/count per column per row group).
    using RandomAccessInputCreator = std::function<InputFormatPtr(
            // exactly one of these two is nullptr
            ReadBuffer * buf,
            SeekableReadBufferFactoryPtr buf_factory,
            const Block & header,
            const FormatSettings & settings,
            const ReadSettings& read_settings,
            bool is_remote_fs,
            size_t max_download_threads,
            size_t max_parsing_threads)>;

    using OutputCreator = std::function<OutputFormatPtr(
            WriteBuffer & buf,
            const Block & sample,
            const FormatSettings & settings)>;

    /// Some input formats can have non trivial readPrefix() and readSuffix(),
    /// so in some cases there is no possibility to use parallel parsing.
    /// The checker should return true if parallel parsing should be disabled.
    using NonTrivialPrefixAndSuffixChecker = std::function<bool(ReadBuffer & buf)>;

    /// Some formats can support append depending on settings.
    /// The checker should return true if format support append.
    using AppendSupportChecker = std::function<bool(const FormatSettings & settings)>;

    using SchemaReaderCreator = std::function<SchemaReaderPtr(ReadBuffer & in, const FormatSettings & settings)>;
    using ExternalSchemaReaderCreator = std::function<ExternalSchemaReaderPtr(const FormatSettings & settings)>;

    /// Some formats can extract different schemas from the same source depending on
    /// some settings. To process this case in schema cache we should add some additional
    /// information to a cache key. This getter should return some string with information
    /// about such settings. For example, for Protobuf format it's the path to the schema
    /// and the name of the message.
    using AdditionalInfoForSchemaCacheGetter = std::function<String(const FormatSettings & settings)>;

    struct Creators
    {
        InputCreator input_creator;
        RandomAccessInputCreator random_access_input_creator;
        OutputCreator output_creator;
        FileSegmentationEngine file_segmentation_engine;
        SchemaReaderCreator schema_reader_creator;
        ExternalSchemaReaderCreator external_schema_reader_creator;
        bool supports_parallel_formatting{false};
        bool supports_subcolumns{false};
        bool supports_subset_of_columns{false};
        NonTrivialPrefixAndSuffixChecker non_trivial_prefix_and_suffix_checker;
        AppendSupportChecker append_support_checker;
        AdditionalInfoForSchemaCacheGetter additional_info_for_schema_cache_getter;
    };

    using FormatsDictionary = std::unordered_map<String, Creators>;
    using FileExtensionFormats = std::unordered_map<String, String>;

public:
    static FormatFactory & instance();

    // Format parser from a single ReadBuffer.
    // Parallelizes parsing (when possible) but not reading.
    InputFormatPtr getInput(
        const String & name,
        ReadBuffer & buf,
        const Block & sample,
        ContextPtr context,
        UInt64 max_block_size,
        const std::optional<FormatSettings> & format_settings = std::nullopt,
<<<<<<< HEAD
        const std::optional<size_t> number_of_streams = std::nullopt) const;
=======
        std::optional<size_t> max_parsing_threads = std::nullopt) const;
>>>>>>> 0d3e896f

    // Format parser from a random-access source (factory of seekable read buffers).
    // Parallelizes both parsing and reading when possible.
    // Prefer this over getInput() when reading from random-access source like file or HTTP.
    InputFormatPtr getInputRandomAccess(
        const String & name,
        SeekableReadBufferFactoryPtr buf_factory,
        const Block & sample,
        ContextPtr context,
        UInt64 max_block_size,
        bool is_remote_fs,
        CompressionMethod compression,
        // if nullopt, getFormatSettings(context) is used
        const std::optional<FormatSettings> & format_settings = std::nullopt,
        std::optional<size_t> max_download_threads = std::nullopt,
        std::optional<size_t> max_parsing_threads = std::nullopt) const;

    /// Checks all preconditions. Returns ordinary format if parallel formatting cannot be done.
    OutputFormatPtr getOutputFormatParallelIfPossible(
        const String & name,
        WriteBuffer & buf,
        const Block & sample,
        ContextPtr context,
        const std::optional<FormatSettings> & format_settings = std::nullopt) const;

    OutputFormatPtr getOutputFormat(
        const String & name,
        WriteBuffer & buf,
        const Block & sample,
        ContextPtr context,
        const std::optional<FormatSettings> & _format_settings = std::nullopt) const;

    String getContentType(
        const String & name,
        ContextPtr context,
        const std::optional<FormatSettings> & format_settings = std::nullopt) const;

    SchemaReaderPtr getSchemaReader(
        const String & name,
        ReadBuffer & buf,
        ContextPtr & context,
        const std::optional<FormatSettings> & format_settings = std::nullopt) const;

    ExternalSchemaReaderPtr getExternalSchemaReader(
        const String & name,
        ContextPtr & context,
        const std::optional<FormatSettings> & format_settings = std::nullopt) const;

    void registerFileSegmentationEngine(const String & name, FileSegmentationEngine file_segmentation_engine);

    void registerNonTrivialPrefixAndSuffixChecker(const String & name, NonTrivialPrefixAndSuffixChecker non_trivial_prefix_and_suffix_checker);

    void registerAppendSupportChecker(const String & name, AppendSupportChecker append_support_checker);

    /// If format always doesn't support append, you can use this method instead of
    /// registerAppendSupportChecker with append_support_checker that always returns true.
    void markFormatHasNoAppendSupport(const String & name);

    bool checkIfFormatSupportAppend(const String & name, ContextPtr context, const std::optional<FormatSettings> & format_settings_ = std::nullopt);

    /// Register format by its name.
    void registerInputFormat(const String & name, InputCreator input_creator);
    void registerRandomAccessInputFormat(const String & name, RandomAccessInputCreator input_creator);
    void registerOutputFormat(const String & name, OutputCreator output_creator);

    /// Register file extension for format
    void registerFileExtension(const String & extension, const String & format_name);
    String getFormatFromFileName(String file_name, bool throw_if_not_found = false);
    String getFormatFromFileDescriptor(int fd);

    /// Register schema readers for format its name.
    void registerSchemaReader(const String & name, SchemaReaderCreator schema_reader_creator);
    void registerExternalSchemaReader(const String & name, ExternalSchemaReaderCreator external_schema_reader_creator);

    void markOutputFormatSupportsParallelFormatting(const String & name);
    void markFormatSupportsSubcolumns(const String & name);
    void markFormatSupportsSubsetOfColumns(const String & name);

    bool checkIfFormatSupportsSubcolumns(const String & name) const;
    bool checkIfFormatSupportsSubsetOfColumns(const String & name) const;

    bool checkIfFormatHasSchemaReader(const String & name) const;
    bool checkIfFormatHasExternalSchemaReader(const String & name) const;
    bool checkIfFormatHasAnySchemaReader(const String & name) const;

    void registerAdditionalInfoForSchemaCacheGetter(const String & name, AdditionalInfoForSchemaCacheGetter additional_info_for_schema_cache_getter);
    String getAdditionalInfoForSchemaCache(const String & name, ContextPtr context, const std::optional<FormatSettings> & format_settings_ = std::nullopt);

    const FormatsDictionary & getAllFormats() const
    {
        return dict;
    }

    bool isInputFormat(const String & name) const;
    bool isOutputFormat(const String & name) const;

    /// Check that format with specified name exists and throw an exception otherwise.
    void checkFormatName(const String & name) const;

private:
    FormatsDictionary dict;
    FileExtensionFormats file_extension_formats;

    const Creators & getCreators(const String & name) const;

    InputFormatPtr getInputImpl(
        const String & name,
        // exactly one of the following two is nullptr
        SeekableReadBufferFactoryPtr buf_factory,
        ReadBuffer * buf,
        const Block & sample,
        ContextPtr context,
        UInt64 max_block_size,
        bool is_remote_fs,
        CompressionMethod compression,
        const std::optional<FormatSettings> & format_settings,
        std::optional<size_t> max_download_threads,
        std::optional<size_t> max_parsing_threads) const;

    // Creates a ReadBuffer to give to an input format.
    // Returns nullptr if we should give it the whole factory.
    std::unique_ptr<ReadBuffer> prepareReadBuffer(
        SeekableReadBufferFactoryPtr & buf_factory,
        CompressionMethod compression,
        const Creators & creators,
        const FormatSettings & format_settings,
        const Settings & settings,
        size_t max_download_threads) const;
};

}<|MERGE_RESOLUTION|>--- conflicted
+++ resolved
@@ -161,11 +161,7 @@
         ContextPtr context,
         UInt64 max_block_size,
         const std::optional<FormatSettings> & format_settings = std::nullopt,
-<<<<<<< HEAD
-        const std::optional<size_t> number_of_streams = std::nullopt) const;
-=======
         std::optional<size_t> max_parsing_threads = std::nullopt) const;
->>>>>>> 0d3e896f
 
     // Format parser from a random-access source (factory of seekable read buffers).
     // Parallelizes both parsing and reading when possible.
