#pragma once

#include <Core/Field.h>
#include <Core/Settings.h>
#include <IO/ReadHelpers.h>
#include <IO/ReadBufferFromString.h>
#include <boost/algorithm/string.hpp>
#include <map>

namespace DB
{

namespace ErrorCodes
{
    extern const int BAD_ARGUMENTS;
}

class ClickHouseVersion
{
public:
    ClickHouseVersion(const String & version)
    {
        Strings split;
        boost::split(split, version, [](char c){ return c == '.'; });
        components.reserve(split.size());
        if (split.empty())
            throw Exception{ErrorCodes::BAD_ARGUMENTS, "Cannot parse ClickHouse version here: {}", version};

        for (const auto & split_element : split)
        {
            size_t component;
            ReadBufferFromString buf(split_element);
            if (!tryReadIntText(component, buf) || !buf.eof())
                throw Exception{ErrorCodes::BAD_ARGUMENTS, "Cannot parse ClickHouse version here: {}", version};
            components.push_back(component);
        }
    }

    ClickHouseVersion(const char * version) : ClickHouseVersion(String(version)) {}

    String toString() const
    {
        String version = std::to_string(components[0]);
        for (size_t i = 1; i < components.size(); ++i)
            version += "." + std::to_string(components[i]);

        return version;
    }

    bool operator<(const ClickHouseVersion & other) const
    {
        return components < other.components;
    }

    bool operator>=(const ClickHouseVersion & other) const
    {
        return components >= other.components;
    }

private:
    std::vector<size_t> components;
};

namespace SettingsChangesHistory
{
    struct SettingChange
    {
        String name;
        Field previous_value;
        Field new_value;
        String reason;
    };

    using SettingsChanges = std::vector<SettingChange>;
}

/// History of settings changes that controls some backward incompatible changes
/// across all ClickHouse versions. It maps ClickHouse version to settings changes that were done
/// in this version. Settings changes is a vector of structs {setting_name, previous_value, new_value}
/// It's used to implement `compatibility` setting (see https://github.com/ClickHouse/ClickHouse/issues/35972)
static std::map<ClickHouseVersion, SettingsChangesHistory::SettingsChanges> settings_changes_history =
{
    {"23.1", {{"input_format_json_read_objects_as_strings", 0, 1, "Enable reading nested json objects as strings while object type is experimental"},
<<<<<<< HEAD
              {"output_format_parquet_fixed_string_as_fixed_byte_array", false, true, "Use Parquet FIXED_LENGTH_BYTE_ARRAY type for FixedString by default"},
              {"output_format_arrow_fixed_string_as_fixed_byte_array", false, true, "Use Arrow FIXED_SIZE_BINARY type for FixedString by default"},
=======
              {"input_format_json_defaults_for_missing_elements_in_named_tuple", false, true, "Allow missing elements in JSON objects while reading named tuples by default"},
>>>>>>> 8bdb1c34
              {"input_format_csv_detect_header", false, true, "Detect header in CSV format by default"},
              {"input_format_tsv_detect_header", false, true, "Detect header in TSV format by default"},
              {"input_format_custom_detect_header", false, true, "Detect header in CustomSeparated format by default"},
              {"query_plan_remove_redundant_sorting", false, true, "Remove redundant sorting in query plan. For example, sorting steps related to ORDER BY clauses in subqueries"}}},
    {"22.12", {{"max_size_to_preallocate_for_aggregation", 10'000'000, 100'000'000, "This optimizes performance"},
               {"query_plan_aggregation_in_order", 0, 1, "Enable some refactoring around query plan"},
               {"format_binary_max_string_size", 0, 1_GiB, "Prevent allocating large amount of memory"}}},
    {"22.11", {{"use_structure_from_insertion_table_in_table_functions", 0, 2, "Improve using structure from insertion table in table functions"}}},
    {"22.9", {{"force_grouping_standard_compatibility", false, true, "Make GROUPING function output the same as in SQL standard and other DBMS"}}},
    {"22.7", {{"cross_to_inner_join_rewrite", 1, 2, "Force rewrite comma join to inner"},
              {"enable_positional_arguments", false, true, "Enable positional arguments feature by default"},
              {"format_csv_allow_single_quotes", true, false, "Most tools don't treat single quote in CSV specially, don't do it by default too"}}},
    {"22.6", {{"output_format_json_named_tuples_as_objects", false, true, "Allow to serialize named tuples as JSON objects in JSON formats by default"},
              {"input_format_skip_unknown_fields", false, true, "Optimize reading subset of columns for some input formats"}}},
    {"22.5", {{"memory_overcommit_ratio_denominator", 0, 1073741824, "Enable memory overcommit feature by default"},
              {"memory_overcommit_ratio_denominator_for_user", 0, 1073741824, "Enable memory overcommit feature by default"}}},
    {"22.4", {{"allow_settings_after_format_in_insert", true, false, "Do not allow SETTINGS after FORMAT for INSERT queries because ClickHouse interpret SETTINGS as some values, which is misleading"}}},
    {"22.3", {{"cast_ipv4_ipv6_default_on_conversion_error", true, false, "Make functions cast(value, 'IPv4') and cast(value, 'IPv6') behave same as toIPv4 and toIPv6 functions"}}},
    {"21.12", {{"stream_like_engine_allow_direct_select", true, false, "Do not allow direct select for Kafka/RabbitMQ/FileLog by default"}}},
    {"21.9", {{"output_format_decimal_trailing_zeros", true, false, "Do not output trailing zeros in text representation of Decimal types by default for better looking output"},
              {"use_hedged_requests", false, true, "Enable Hedged Requests feature by default"}}},
    {"21.7", {{"legacy_column_name_of_tuple_literal", true, false, "Add this setting only for compatibility reasons. It makes sense to set to 'true', while doing rolling update of cluster from version lower than 21.7 to higher"}}},
    {"21.5", {{"async_socket_for_remote", false, true, "Fix all problems and turn on asynchronous reads from socket for remote queries by default again"}}},
    {"21.3", {{"async_socket_for_remote", true, false, "Turn off asynchronous reads from socket for remote queries because of some problems"},
              {"optimize_normalize_count_variants", false, true, "Rewrite aggregate functions that semantically equals to count() as count() by default"},
              {"normalize_function_names", false, true, "Normalize function names to their canonical names, this was needed for projection query routing"}}},
    {"21.2", {{"enable_global_with_statement", false, true, "Propagate WITH statements to UNION queries and all subqueries by default"}}},
    {"21.1", {{"insert_quorum_parallel", false, true, "Use parallel quorum inserts by default. It is significantly more convenient to use than sequential quorum inserts"},
              {"input_format_null_as_default", false, true, "Allow to insert NULL as default for input formats by default"},
              {"optimize_on_insert", false, true, "Enable data optimization on INSERT by default for better user experience"},
              {"use_compact_format_in_distributed_parts_names", false, true, "Use compact format for async INSERT into Distributed tables by default"}}},
    {"20.10", {{"format_regexp_escaping_rule", "Escaped", "Raw", "Use Raw as default escaping rule for Regexp format to male the behaviour more like to what users expect"}}},
    {"20.7", {{"show_table_uuid_in_table_create_query_if_not_nil", true, false, "Stop showing  UID of the table in its CREATE query for Engine=Atomic"}}},
    {"20.5", {{"input_format_with_names_use_header", false, true, "Enable using header with names for formats with WithNames/WithNamesAndTypes suffixes"},
              {"allow_suspicious_codecs", true, false, "Don't allow to specify meaningless compression codecs"}}},
    {"20.4", {{"validate_polygons", false, true, "Throw exception if polygon is invalid in function pointInPolygon by default instead of returning possibly wrong results"}}},
    {"19.18", {{"enable_scalar_subquery_optimization", false, true, "Prevent scalar subqueries from (de)serializing large scalar values and possibly avoid running the same subquery more than once"}}},
    {"19.14", {{"any_join_distinct_right_table_keys", true, false, "Disable ANY RIGHT and ANY FULL JOINs by default to avoid inconsistency"}}},
    {"19.12", {{"input_format_defaults_for_omitted_fields", false, true, "Enable calculation of complex default expressions for omitted fields for some input formats, because it should be the expected behaviour"}}},
    {"19.5", {{"max_partitions_per_insert_block", 0, 100, "Add a limit for the number of partitions in one block"}}},
    {"18.12.17", {{"enable_optimize_predicate_expression", 0, 1, "Optimize predicates to subqueries by default"}}},
};

}<|MERGE_RESOLUTION|>--- conflicted
+++ resolved
@@ -80,13 +80,10 @@
 /// It's used to implement `compatibility` setting (see https://github.com/ClickHouse/ClickHouse/issues/35972)
 static std::map<ClickHouseVersion, SettingsChangesHistory::SettingsChanges> settings_changes_history =
 {
+    {"23.2", {{"output_format_parquet_fixed_string_as_fixed_byte_array", false, true, "Use Parquet FIXED_LENGTH_BYTE_ARRAY type for FixedString by default"},
+              {"output_format_arrow_fixed_string_as_fixed_byte_array", false, true, "Use Arrow FIXED_SIZE_BINARY type for FixedString by default"}}},
     {"23.1", {{"input_format_json_read_objects_as_strings", 0, 1, "Enable reading nested json objects as strings while object type is experimental"},
-<<<<<<< HEAD
-              {"output_format_parquet_fixed_string_as_fixed_byte_array", false, true, "Use Parquet FIXED_LENGTH_BYTE_ARRAY type for FixedString by default"},
-              {"output_format_arrow_fixed_string_as_fixed_byte_array", false, true, "Use Arrow FIXED_SIZE_BINARY type for FixedString by default"},
-=======
               {"input_format_json_defaults_for_missing_elements_in_named_tuple", false, true, "Allow missing elements in JSON objects while reading named tuples by default"},
->>>>>>> 8bdb1c34
               {"input_format_csv_detect_header", false, true, "Detect header in CSV format by default"},
               {"input_format_tsv_detect_header", false, true, "Detect header in TSV format by default"},
               {"input_format_custom_detect_header", false, true, "Detect header in CustomSeparated format by default"},
