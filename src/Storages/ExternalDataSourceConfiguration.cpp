#include "ExternalDataSourceConfiguration.h"

#include <Interpreters/Context.h>
#include <Interpreters/evaluateConstantExpression.h>
#include <Parsers/ASTIdentifier.h>
#include <Parsers/ASTFunction.h>
#include <Parsers/ASTLiteral.h>
#include <Parsers/ASTSelectWithUnionQuery.h>
#include <Poco/Util/AbstractConfiguration.h>
#include <IO/WriteBufferFromString.h>

#if USE_AMQPCPP
#include <Storages/RabbitMQ/RabbitMQSettings.h>
#endif
#if USE_RDKAFKA
#include <Storages/Kafka/KafkaSettings.h>
#endif
#if USE_MYSQL
#include <Storages/MySQL/MySQLSettings.h>
#endif

#include <re2/re2.h>

namespace DB
{

namespace ErrorCodes
{
    extern const int BAD_ARGUMENTS;
}

<<<<<<< HEAD
IMPLEMENT_SETTINGS_TRAITS(EmptySettingsTraits, EMPTY_SETTINGS)
=======
static const std::unordered_set<std::string_view> dictionary_allowed_keys = {
    "host", "port", "user", "password", "db",
    "database", "table", "schema", "replica",
    "update_field", "update_tag", "invalidate_query", "query",
    "where", "name", "secure", "uri", "collection"};
>>>>>>> 4beaf739

String ExternalDataSourceConfiguration::toString() const
{
    WriteBufferFromOwnString configuration_info;
    configuration_info << "username: " << username << "\t";
    if (addresses.empty())
    {
        configuration_info << "host: " << host << "\t";
        configuration_info << "port: " << port << "\t";
    }
    else
    {
        for (const auto & [replica_host, replica_port] : addresses)
        {
            configuration_info << "host: " << replica_host << "\t";
            configuration_info << "port: " << replica_port << "\t";
        }
    }
    return configuration_info.str();
}


void ExternalDataSourceConfiguration::set(const ExternalDataSourceConfiguration & conf)
{
    host = conf.host;
    port = conf.port;
    username = conf.username;
    password = conf.password;
    database = conf.database;
    table = conf.table;
    schema = conf.schema;
    addresses = conf.addresses;
    addresses_expr = conf.addresses_expr;
}


template <typename T>
std::optional<ExternalDataSourceInfo> getExternalDataSourceConfiguration(
    const ASTs & args, ContextPtr context, bool is_database_engine, bool throw_on_no_collection, const BaseSettings<T> & storage_settings)
{
    if (args.empty())
        throw Exception(ErrorCodes::BAD_ARGUMENTS, "External data source must have arguments");

    ExternalDataSourceConfiguration configuration;
    StorageSpecificArgs non_common_args;

    if (const auto * collection = typeid_cast<const ASTIdentifier *>(args[0].get()))
    {
        const auto & config = context->getConfigRef();
        const auto & collection_prefix = fmt::format("named_collections.{}", collection->name());

        if (!config.has(collection_prefix))
        {
            /// For table function remote we do not throw on no collection, because then we consider first arg
            /// as cluster definition from config.
            if (!throw_on_no_collection)
                return std::nullopt;

            throw Exception(ErrorCodes::BAD_ARGUMENTS, "There is no collection named `{}` in config", collection->name());
        }

        SettingsChanges config_settings;
        for (const auto & setting : storage_settings.all())
        {
            const auto & setting_name = setting.getName();
            auto setting_value = config.getString(collection_prefix + '.' + setting_name, "");
            if (!setting_value.empty())
                config_settings.emplace_back(setting_name, setting_value);
        }

        configuration.host = config.getString(collection_prefix + ".host", "");
        configuration.port = config.getInt(collection_prefix + ".port", 0);
        configuration.username = config.getString(collection_prefix + ".user", "");
        configuration.password = config.getString(collection_prefix + ".password", "");
        configuration.database = config.getString(collection_prefix + ".database", "");
        configuration.table = config.getString(collection_prefix + ".table", config.getString(collection_prefix + ".collection", ""));
        configuration.schema = config.getString(collection_prefix + ".schema", "");
        configuration.addresses_expr = config.getString(collection_prefix + ".addresses_expr", "");

        if (!configuration.addresses_expr.empty() && !configuration.host.empty())
            throw Exception(ErrorCodes::BAD_ARGUMENTS, "Cannot have `addresses_expr` and `host`, `port` in configuration at the same time");

        if ((args.size() == 1) && ((configuration.addresses_expr.empty() && (configuration.host.empty() || configuration.port == 0))
            || configuration.database.empty() || (configuration.table.empty() && !is_database_engine)))
        {
            throw Exception(ErrorCodes::BAD_ARGUMENTS,
                            "Named collection of connection parameters is missing some of the parameters and no key-value arguments are added");
        }

        /// Check key-value arguments.
        for (size_t i = 1; i < args.size(); ++i)
        {
            if (const auto * ast_function = typeid_cast<const ASTFunction *>(args[i].get()))
            {
                const auto * args_expr = assert_cast<const ASTExpressionList *>(ast_function->arguments.get());
                auto function_args = args_expr->children;
                if (function_args.size() != 2)
                    throw Exception(ErrorCodes::BAD_ARGUMENTS, "Expected key-value defined argument");

                auto arg_name = function_args[0]->as<ASTIdentifier>()->name();
                if (function_args[1]->as<ASTFunction>())
                {
                    non_common_args.emplace_back(std::make_pair(arg_name, function_args[1]));
                    continue;
                }

                auto arg_value_ast = evaluateConstantExpressionOrIdentifierAsLiteral(function_args[1], context);
                auto * arg_value_literal = arg_value_ast->as<ASTLiteral>();
                if (arg_value_literal)
                {
                    auto arg_value = arg_value_literal->value;

                    if (arg_name == "host")
                        configuration.host = arg_value.safeGet<String>();
                    else if (arg_name == "port")
                        configuration.port = arg_value.safeGet<UInt64>();
                    else if (arg_name == "user")
                        configuration.username = arg_value.safeGet<String>();
                    else if (arg_name == "password")
                        configuration.password = arg_value.safeGet<String>();
                    else if (arg_name == "database")
                        configuration.database = arg_value.safeGet<String>();
                    else if (arg_name == "table")
                        configuration.table = arg_value.safeGet<String>();
                    else if (arg_name == "schema")
                        configuration.schema = arg_value.safeGet<String>();
                    else if (arg_name == "addresses_expr")
                        configuration.addresses_expr = arg_value.safeGet<String>();
                    else if (storage_settings.has(arg_name))
                        config_settings.emplace_back(arg_name, arg_value);
                    else
                        non_common_args.emplace_back(std::make_pair(arg_name, arg_value_ast));
                }
                else
                {
                    non_common_args.emplace_back(std::make_pair(arg_name, arg_value_ast));
                }
            }
            else
            {
                throw Exception(ErrorCodes::BAD_ARGUMENTS, "Expected key-value defined argument");
            }
        }

        return ExternalDataSourceInfo{ .configuration = configuration, .specific_args = non_common_args, .settings_changes = config_settings };
    }
    return std::nullopt;
}

static void validateConfigKeys(
    const Poco::Util::AbstractConfiguration & dict_config, const String & config_prefix, HasConfigKeyFunc has_config_key_func)
{
    Poco::Util::AbstractConfiguration::Keys config_keys;
    dict_config.keys(config_prefix, config_keys);
    for (const auto & config_key : config_keys)
    {
        if (!has_config_key_func(config_key))
            throw Exception(ErrorCodes::BAD_ARGUMENTS, "Unexpected key `{}` in dictionary source configuration", config_key);
    }
}

std::optional<ExternalDataSourceConfiguration> getExternalDataSourceConfiguration(
    const Poco::Util::AbstractConfiguration & dict_config, const String & dict_config_prefix,
    ContextPtr context, HasConfigKeyFunc has_config_key)
{
    validateConfigKeys(dict_config, dict_config_prefix, has_config_key);
    ExternalDataSourceConfiguration configuration;

    auto collection_name = dict_config.getString(dict_config_prefix + ".name", "");
    if (!collection_name.empty())
    {
        const auto & config = context->getConfigRef();
        const auto & collection_prefix = fmt::format("named_collections.{}", collection_name);
        validateConfigKeys(dict_config, collection_prefix, has_config_key);

        if (!config.has(collection_prefix))
            throw Exception(ErrorCodes::BAD_ARGUMENTS, "There is no collection named `{}` in config", collection_name);

        configuration.host = dict_config.getString(dict_config_prefix + ".host", config.getString(collection_prefix + ".host", ""));
        configuration.port = dict_config.getInt(dict_config_prefix + ".port", config.getUInt(collection_prefix + ".port", 0));
        configuration.username = dict_config.getString(dict_config_prefix + ".user", config.getString(collection_prefix + ".user", ""));
        configuration.password = dict_config.getString(dict_config_prefix + ".password", config.getString(collection_prefix + ".password", ""));
        configuration.database = dict_config.getString(dict_config_prefix + ".db", config.getString(dict_config_prefix + ".database",
            config.getString(collection_prefix + ".db", config.getString(collection_prefix + ".database", ""))));
        configuration.table = dict_config.getString(dict_config_prefix + ".table", config.getString(collection_prefix + ".table", ""));
        configuration.schema = dict_config.getString(dict_config_prefix + ".schema", config.getString(collection_prefix + ".schema", ""));

        if (configuration.host.empty() || configuration.port == 0 || configuration.username.empty() || configuration.table.empty())
        {
            throw Exception(ErrorCodes::BAD_ARGUMENTS,
                            "Named collection of connection parameters is missing some of the parameters and dictionary parameters are not added");
        }
        return configuration;
    }
    return std::nullopt;
}


ExternalDataSourcesByPriority getExternalDataSourceConfigurationByPriority(
    const Poco::Util::AbstractConfiguration & dict_config, const String & dict_config_prefix, ContextPtr context, HasConfigKeyFunc has_config_key)
{
    validateConfigKeys(dict_config, dict_config_prefix, has_config_key);
    ExternalDataSourceConfiguration common_configuration;

    auto named_collection = getExternalDataSourceConfiguration(dict_config, dict_config_prefix, context, has_config_key);
    if (named_collection)
    {
        common_configuration = *named_collection;
    }
    else
    {
        common_configuration.host = dict_config.getString(dict_config_prefix + ".host", "");
        common_configuration.port = dict_config.getUInt(dict_config_prefix + ".port", 0);
        common_configuration.username = dict_config.getString(dict_config_prefix + ".user", "");
        common_configuration.password = dict_config.getString(dict_config_prefix + ".password", "");
        common_configuration.database = dict_config.getString(dict_config_prefix + ".db", dict_config.getString(dict_config_prefix + ".database", ""));
        common_configuration.table = dict_config.getString(fmt::format("{}.table", dict_config_prefix), "");
        common_configuration.schema = dict_config.getString(fmt::format("{}.schema", dict_config_prefix), "");
    }

    ExternalDataSourcesByPriority configuration
    {
        .database = common_configuration.database,
        .table = common_configuration.table,
        .schema = common_configuration.schema,
        .replicas_configurations = {}
    };

    if (dict_config.has(dict_config_prefix + ".replica"))
    {
        Poco::Util::AbstractConfiguration::Keys config_keys;
        dict_config.keys(dict_config_prefix, config_keys);

        for (const auto & config_key : config_keys)
        {
            if (config_key.starts_with("replica"))
            {
                ExternalDataSourceConfiguration replica_configuration(common_configuration);
                String replica_name = dict_config_prefix + "." + config_key;
                validateConfigKeys(dict_config, replica_name, has_config_key);

                size_t priority = dict_config.getInt(replica_name + ".priority", 0);
                replica_configuration.host = dict_config.getString(replica_name + ".host", common_configuration.host);
                replica_configuration.port = dict_config.getUInt(replica_name + ".port", common_configuration.port);
                replica_configuration.username = dict_config.getString(replica_name + ".user", common_configuration.username);
                replica_configuration.password = dict_config.getString(replica_name + ".password", common_configuration.password);

                if (replica_configuration.host.empty() || replica_configuration.port == 0
                    || replica_configuration.username.empty() || replica_configuration.password.empty())
                {
                    throw Exception(ErrorCodes::BAD_ARGUMENTS,
                                    "Named collection of connection parameters is missing some of the parameters and no other dictionary parameters are added");
                }

                configuration.replicas_configurations[priority].emplace_back(replica_configuration);
            }
        }
    }
    else
    {
        configuration.replicas_configurations[0].emplace_back(common_configuration);
    }

    return configuration;
}


void URLBasedDataSourceConfiguration::set(const URLBasedDataSourceConfiguration & conf)
{
    url = conf.url;
    format = conf.format;
    compression_method = conf.compression_method;
    structure = conf.structure;
    http_method = conf.http_method;
}


std::optional<URLBasedDataSourceConfig> getURLBasedDataSourceConfiguration(const ASTs & args, ContextPtr context)
{
    if (args.empty())
        throw Exception(ErrorCodes::BAD_ARGUMENTS, "External data source must have arguments");

    URLBasedDataSourceConfiguration configuration;
    StorageSpecificArgs non_common_args;

    if (const auto * collection = typeid_cast<const ASTIdentifier *>(args[0].get()))
    {
        const auto & config = context->getConfigRef();
        auto config_prefix = fmt::format("named_collections.{}", collection->name());

        if (!config.has(config_prefix))
            throw Exception(ErrorCodes::BAD_ARGUMENTS, "There is no collection named `{}` in config", collection->name());

        Poco::Util::AbstractConfiguration::Keys keys;
        config.keys(config_prefix, keys);
        for (const auto & key : keys)
        {
            if (key == "url")
            {
                configuration.url = config.getString(config_prefix + ".url", "");
            }
            else if (key == "method")
            {
                configuration.http_method = config.getString(config_prefix + ".method", "");
            }
            else if (key == "format")
            {
                configuration.format = config.getString(config_prefix + ".format", "");
            }
            else if (key == "structure")
            {
                configuration.structure = config.getString(config_prefix + ".structure", "");
            }
            else if (key == "headers")
            {
                Poco::Util::AbstractConfiguration::Keys header_keys;
                config.keys(config_prefix + ".headers", header_keys);
                for (const auto & header : header_keys)
                {
                    const auto header_prefix = config_prefix + ".headers." + header;
                    configuration.headers.emplace_back(std::make_pair(config.getString(header_prefix + ".name"), config.getString(header_prefix + ".value")));
                }
            }
            else
            {
                auto value = config.getString(config_prefix + '.' + key);
                non_common_args.emplace_back(std::make_pair(key, std::make_shared<ASTLiteral>(value)));
            }
        }

        /// Check key-value arguments.
        for (size_t i = 1; i < args.size(); ++i)
        {
            if (const auto * ast_function = typeid_cast<const ASTFunction *>(args[i].get()))
            {
                const auto * args_expr = assert_cast<const ASTExpressionList *>(ast_function->arguments.get());
                auto function_args = args_expr->children;
                if (function_args.size() != 2)
                    throw Exception(ErrorCodes::BAD_ARGUMENTS, "Expected key-value defined argument");

                auto arg_name = function_args[0]->as<ASTIdentifier>()->name();
                auto arg_value_ast = evaluateConstantExpressionOrIdentifierAsLiteral(function_args[1], context);
                auto arg_value = arg_value_ast->as<ASTLiteral>()->value;

                if (arg_name == "url")
                    configuration.url = arg_value.safeGet<String>();
                else if (arg_name == "method")
                    configuration.http_method = arg_value.safeGet<String>();
                else if (arg_name == "format")
                    configuration.format = arg_value.safeGet<String>();
                else if (arg_name == "compression_method")
                    configuration.compression_method = arg_value.safeGet<String>();
                else if (arg_name == "structure")
                    configuration.structure = arg_value.safeGet<String>();
                else
                    non_common_args.emplace_back(std::make_pair(arg_name, arg_value_ast));
            }
            else
            {
                throw Exception(ErrorCodes::BAD_ARGUMENTS, "Expected key-value defined argument");
            }
        }

        if (configuration.url.empty() || configuration.format.empty())
            throw Exception(ErrorCodes::BAD_ARGUMENTS,
                            "Storage requires {}", configuration.url.empty() ? "url" : "format");

        URLBasedDataSourceConfig source_config{ .configuration = configuration, .specific_args = non_common_args };
        return source_config;
    }
    return std::nullopt;
}

template<typename T>
bool getExternalDataSourceConfiguration(const ASTs & args, BaseSettings<T> & settings, ContextPtr context)
{
    if (args.empty())
        return false;

    if (const auto * collection = typeid_cast<const ASTIdentifier *>(args[0].get()))
    {
        const auto & config = context->getConfigRef();
        const auto & config_prefix = fmt::format("named_collections.{}", collection->name());

        if (!config.has(config_prefix))
            throw Exception(ErrorCodes::BAD_ARGUMENTS, "There is no collection named `{}` in config", collection->name());

        SettingsChanges config_settings;
        for (const auto & setting : settings.all())
        {
            const auto & setting_name = setting.getName();
            auto setting_value = config.getString(config_prefix + '.' + setting_name, "");
            if (!setting_value.empty())
                config_settings.emplace_back(setting_name, setting_value);
        }

        /// Check key-value arguments.
        for (size_t i = 1; i < args.size(); ++i)
        {
            if (const auto * ast_function = typeid_cast<const ASTFunction *>(args[i].get()))
            {
                const auto * args_expr = assert_cast<const ASTExpressionList *>(ast_function->arguments.get());
                auto function_args = args_expr->children;
                if (function_args.size() != 2)
                    throw Exception(ErrorCodes::BAD_ARGUMENTS, "Expected key-value defined argument");

                auto arg_name = function_args[0]->as<ASTIdentifier>()->name();
                auto arg_value_ast = evaluateConstantExpressionOrIdentifierAsLiteral(function_args[1], context);
                auto arg_value = arg_value_ast->as<ASTLiteral>()->value;
                config_settings.emplace_back(arg_name, arg_value);
            }
            else
            {
                throw Exception(ErrorCodes::BAD_ARGUMENTS, "Expected key-value defined argument");
            }
        }

        settings.applyChanges(config_settings);
        return true;
    }
    return false;
}

#if USE_AMQPCPP
template
bool getExternalDataSourceConfiguration(const ASTs & args, BaseSettings<RabbitMQSettingsTraits> & settings, ContextPtr context);
#endif

#if USE_RDKAFKA
template
bool getExternalDataSourceConfiguration(const ASTs & args, BaseSettings<KafkaSettingsTraits> & settings, ContextPtr context);
#endif

template
std::optional<ExternalDataSourceInfo> getExternalDataSourceConfiguration(
    const ASTs & args, ContextPtr context, bool is_database_engine, bool throw_on_no_collection, const BaseSettings<EmptySettingsTraits> & storage_settings);

#if USE_MYSQL
template
std::optional<ExternalDataSourceInfo> getExternalDataSourceConfiguration(
    const ASTs & args, ContextPtr context, bool is_database_engine, bool throw_on_no_collection, const BaseSettings<MySQLSettingsTraits> & storage_settings);
#endif
}<|MERGE_RESOLUTION|>--- conflicted
+++ resolved
@@ -29,15 +29,14 @@
     extern const int BAD_ARGUMENTS;
 }
 
-<<<<<<< HEAD
 IMPLEMENT_SETTINGS_TRAITS(EmptySettingsTraits, EMPTY_SETTINGS)
-=======
+
 static const std::unordered_set<std::string_view> dictionary_allowed_keys = {
     "host", "port", "user", "password", "db",
     "database", "table", "schema", "replica",
     "update_field", "update_tag", "invalidate_query", "query",
     "where", "name", "secure", "uri", "collection"};
->>>>>>> 4beaf739
+
 
 String ExternalDataSourceConfiguration::toString() const
 {
