#pragma once

#include <optional>

#include <Interpreters/Set.h>
#include <Core/SortDescription.h>
#include <Parsers/ASTExpressionList.h>
#include <Parsers/ASTSelectQuery.h>
#include <Parsers/ASTFunction.h>
#include <Storages/SelectQueryInfo.h>
#include <Storages/ColumnsDescription.h>
#include <Storages/MergeTree/FieldRange.h>


namespace DB
{

class Context;
class IFunction;
using FunctionBasePtr = std::shared_ptr<IFunctionBase>;
class ExpressionActions;
using ExpressionActionsPtr = std::shared_ptr<ExpressionActions>;

/** Condition on the index.
  *
  * Consists of the conditions for the key belonging to all possible ranges or sets,
  *  as well as logical operators AND/OR/NOT above these conditions.
  *
  * Constructs a reverse polish notation from these conditions
  *  and can calculate (interpret) its satisfiability over key ranges.
  */
class KeyCondition
{
public:
    /// Does not take into account the SAMPLE section. all_columns - the set of all columns of the table.
    KeyCondition(
        const SelectQueryInfo & query_info,
        const Context & context,
        const Names & key_column_names,
        const ExpressionActionsPtr & key_expr,
        bool single_point_ = false,
        bool strict_ = false);

    /// Whether the condition and its negation are feasible in the direct product of single column ranges specified by `hyperrectangle`.
    BoolMask checkInHyperrectangle(
        const std::vector<Range> & hyperrectangle,
        const DataTypes & data_types) const;

    /// Whether the condition and its negation are (independently) feasible in the key range.
    /// left_key and right_key must contain all fields in the sort_descr in the appropriate order.
    /// data_types - the types of the key columns.
    /// Argument initial_mask is used for early exiting the implementation when we do not care about
    /// one of the resulting mask components (see BoolMask::consider_only_can_be_XXX).
    BoolMask checkInRange(
        size_t used_key_size,
        const FieldRef * left_key,
        const FieldRef* right_key,
        const DataTypes & data_types,
        BoolMask initial_mask = BoolMask(false, false)) const;

    /// Are the condition and its negation valid in a semi-infinite (not limited to the right) key range.
    /// left_key must contain all the fields in the sort_descr in the appropriate order.
    BoolMask checkAfter(
        size_t used_key_size,
        const FieldRef * left_key,
        const DataTypes & data_types,
        BoolMask initial_mask = BoolMask(false, false)) const;

    /// Same as checkInRange, but calculate only may_be_true component of a result.
    /// This is more efficient than checkInRange(...).can_be_true.
    bool mayBeTrueInRange(
        size_t used_key_size,
        const FieldRef * left_key,
        const FieldRef * right_key,
        const DataTypes & data_types) const;

    /// Same as checkAfter, but calculate only may_be_true component of a result.
    /// This is more efficient than checkAfter(...).can_be_true.
    bool mayBeTrueAfter(
        size_t used_key_size,
        const FieldRef * left_key,
        const DataTypes & data_types) const;

    /// Checks that the index can not be used.
    bool alwaysUnknownOrTrue() const;

    /// Get the maximum number of the key element used in the condition.
    size_t getMaxKeyColumn() const;

    bool hasMonotonicFunctionsChain() const;

    /// Impose an additional condition: the value in the column `column` must be in the range `range`.
    /// Returns whether there is such a column in the key.
    bool addCondition(const String & column, const Range & range);

    String toString() const;


    /** A chain of possibly monotone functions.
      * If the key column is wrapped in functions that can be monotonous in some value ranges
      * (for example: -toFloat64(toDayOfWeek(date))), then here the functions will be located: toDayOfWeek, toFloat64, negate.
      */
    using FunctionsChain = std::vector<FunctionBasePtr>;
    using FunctionArgumentStack = std::vector<size_t>;

    /** Computes value of constant expression and its data type.
      * Returns false, if expression isn't constant.
      */
    static bool getConstant(
        const ASTPtr & expr, Block & block_with_constants, Field & out_value, DataTypePtr & out_type);

    static Block getBlockWithConstants(
        const ASTPtr & query, const TreeRewriterResultPtr & syntax_analyzer_result, const Context & context);

    bool matchesExactContinuousRange() const;

    static std::optional<Range> applyMonotonicFunctionsChainToRange(
        Range key_range,
        const FunctionsChain & functions,
        DataTypePtr current_type,
        bool single_point = false);

    static std::optional<RangeSet> applyMonotonicFunctionsChainToRangeSet(
        RangeSet key_range_set,
        const FunctionsChain & functions,
        DataTypePtr current_type);

    static std::optional<RangeSet> applyInvertibleFunctionsChainToRange(
        RangeSet key_range_set,
        const FunctionsChain & functions,
        const FunctionArgumentStack& argument_stack);

private:
    /// The expression is stored as Reverse Polish Notation.
    struct RPNElement
    {
        enum Function
        {
            /// Atoms of a Boolean expression.
            FUNCTION_IN_RANGE,
            FUNCTION_NOT_IN_RANGE,
            FUNCTION_IN_SET,
            FUNCTION_NOT_IN_SET,
            FUNCTION_UNKNOWN, /// Can take any value.
            /// Operators of the logical expression.
            FUNCTION_NOT,
            FUNCTION_AND,
            FUNCTION_OR,
            /// Constants
            ALWAYS_FALSE,
            ALWAYS_TRUE,
        };

        RPNElement() {}
        RPNElement(Function function_) : function(function_) {}
        RPNElement(Function function_, size_t key_column_) : function(function_), key_column(key_column_) {}
        RPNElement(Function function_, size_t key_column_, const Range & range_)
            : function(function_), range(range_), key_column(key_column_) {}

        String toString() const;

        Function function = FUNCTION_UNKNOWN;

        /// For FUNCTION_IN_RANGE and FUNCTION_NOT_IN_RANGE.
        Range range;
        size_t key_column = 0;
        DataTypePtr data_type;
        FunctionArgumentStack function_argument_stack;
        /// For FUNCTION_IN_SET, FUNCTION_NOT_IN_SET
        using MergeTreeSetIndexPtr = std::shared_ptr<const MergeTreeSetIndex>;
        MergeTreeSetIndexPtr set_index;

        mutable FunctionsChain monotonic_functions_chain;  /// Function execution does not violate its constancy.
        mutable FunctionsChain invertible_functions_chain;
    };

    using RPN = std::vector<RPNElement>;
    using ColumnIndices = std::map<String, size_t>;

    using AtomMap = std::unordered_map<std::string, bool(*)(RPNElement & out, const Field & value)>;

public:
    static const AtomMap atom_map;

private:
    BoolMask checkInRange(
        size_t used_key_size,
        const FieldRef * left_key,
        const FieldRef * right_key,
        const DataTypes & data_types,
        bool right_bounded,
        BoolMask initial_mask) const;

    void traverseAST(const ASTPtr & node, const Context & context, Block & block_with_constants);
    bool tryParseAtomFromAST(const ASTPtr & node, const Context & context, Block & block_with_constants, RPNElement & out);
    static bool tryParseLogicalOperatorFromAST(const ASTFunction * func, RPNElement & out);

    /** Whether the given node is a key column
      *  or an expression in which key column is wrapped in a chain of functions,
      *  that can be monotonic on certain ranges?
      * Returns the key column number, the type of the resulting expression
      *  and fills the chain of possibly-monotonic functions if those conditions are met.
      * Is the given node is an expression,
      * which can be deduced from one of the key expressions by applying invertible functions?
      * If found, returns the initial key column number, a chain of functions, which inverse needs to be applied,
      * as well as a stack of corresponding argument indices.
      * Those methods are combined:
      * If our query is negate(y) < 5, whilst the key is (z, zCurve(x, y)) we would get:
      * key column number = 1
      * monotonic functions chain: [negate]
      * invertible functions chain: [zCurve]
      * argument stack: [1] (arguments are indexed from 0)
      */
    bool isColumnPossiblyAnArgumentOfInvertibleFunctionsInKeyExpr(
        const String & name,
        size_t & out_key_column_num,
        DataTypePtr & out_key_column_type,
        FunctionsChain & out_invertible_functions_chain,
        FunctionArgumentStack & out_function_argument_stack);

    bool isColumnPossiblyAnArgumentOfInvertibleFunctionsInKeyExprImpl(
        const String & name,
        size_t & out_key_column_num,
        DataTypePtr & out_key_column_type,
        FunctionsChain & out_invertible_functions_chain,
        FunctionArgumentStack & out_function_argument_stack);

    bool isKeyPossiblyWrappedByMonotonicOrInvertibleFunctions(
        const ASTPtr & node,
        const Context & context,
        size_t & out_key_column_num,
        DataTypePtr & out_key_res_column_type,
        DataTypePtr & out_func_expr_type,
        FunctionsChain & out_monotonic_functions_chain,
        FunctionsChain & out_invertible_functions_chain,
        FunctionArgumentStack & out_function_argument_stack);

    bool isKeyPossiblyWrappedByMonotonicOrInvertibleFunctionsImpl(
        const ASTPtr & node,
        const Context & context,
        size_t & out_key_column_num,
        DataTypePtr & out_key_column_type,
        FunctionsChain & out_monotonic_functions_chain,
        DataTypePtr & current_type,
        FunctionsChain & out_invertible_functions_chain,
        FunctionArgumentStack & out_function_argument_stack);

    bool canConstantBeWrappedByMonotonicFunctions(
        const ASTPtr & node,
        size_t & out_key_column_num,
        DataTypePtr & out_key_column_type,
        Field & out_value,
        DataTypePtr & out_type);

    bool canConstantBeWrappedByFunctions(
<<<<<<< HEAD
        const ASTPtr & node,
        size_t & out_key_column_num,
        DataTypePtr & out_key_column_type,
        Field & out_value,
        DataTypePtr & out_type);
=======
        const ASTPtr & ast, size_t & out_key_column_num, DataTypePtr & out_key_column_type, Field & out_value, DataTypePtr & out_type);
>>>>>>> 013c582a

    /// If it's possible to make an RPNElement
    /// that will filter values (possibly tuples) by the content of 'prepared_set',
    /// do it and return true.
    bool tryPrepareSetIndex(
        const ASTs & args,
        const Context & context,
        RPNElement & out,
        size_t & out_key_column_num);

    RPN rpn;

    ColumnIndices key_columns;
    ExpressionActionsPtr key_expr;
    PreparedSets prepared_sets;

    // If true, always allow key_expr to be wrapped by function
    bool single_point;
    // If true, do not use always_monotonic information to transform constants
    bool strict;
};

}<|MERGE_RESOLUTION|>--- conflicted
+++ resolved
@@ -253,15 +253,11 @@
         DataTypePtr & out_type);
 
     bool canConstantBeWrappedByFunctions(
-<<<<<<< HEAD
-        const ASTPtr & node,
+        const ASTPtr & ast,
         size_t & out_key_column_num,
         DataTypePtr & out_key_column_type,
         Field & out_value,
         DataTypePtr & out_type);
-=======
-        const ASTPtr & ast, size_t & out_key_column_num, DataTypePtr & out_key_column_type, Field & out_value, DataTypePtr & out_type);
->>>>>>> 013c582a
 
     /// If it's possible to make an RPNElement
     /// that will filter values (possibly tuples) by the content of 'prepared_set',
