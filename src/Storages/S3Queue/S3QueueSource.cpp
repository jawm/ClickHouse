#include <algorithm>
#include <Common/ProfileEvents.h>
#include <Common/ZooKeeper/ZooKeeper.h>
#include "IO/ParallelReadBuffer.h"
#include "Parsers/ASTCreateQuery.h"
#include "config.h"

#if USE_AWS_S3

#    include <Common/isValidUTF8.h>

#    include <Functions/FunctionsConversion.h>

#    include <IO/S3/Requests.h>
#    include <IO/S3Common.h>

#    include <Interpreters/TreeRewriter.h>

#    include <Parsers/ASTFunction.h>
#    include <Parsers/ASTInsertQuery.h>

#    include <Storages/NamedCollectionsHelpers.h>
#    include <Storages/PartitionedSink.h>
#    include <Storages/S3Queue/S3QueueSource.h>
#    include <Storages/StorageS3.h>
#    include <Storages/StorageS3Settings.h>
#    include <Storages/VirtualColumnUtils.h>
#    include <Storages/getVirtualsForStorage.h>

#    include <Formats/FormatFactory.h>

#    include <Processors/Formats/IInputFormat.h>
#    include <Processors/Formats/IOutputFormat.h>
#    include <Processors/Transforms/AddingDefaultsTransform.h>

#    include <QueryPipeline/QueryPipelineBuilder.h>

#    include <DataTypes/DataTypeString.h>

#    include <Common/CurrentMetrics.h>
#    include <Common/NamedCollections/NamedCollections.h>
#    include <Common/parseGlobs.h>

#    include <Processors/ISource.h>
#    include <Processors/Sinks/SinkToStorage.h>


namespace CurrentMetrics
{
extern const Metric StorageS3Threads;
extern const Metric StorageS3ThreadsActive;
}

namespace ProfileEvents
{
extern const Event S3DeleteObjects;
extern const Event S3ListObjects;
}

namespace DB
{

namespace ErrorCodes
{
    extern const int S3_ERROR;
}


StorageS3QueueSource::QueueGlobIterator::QueueGlobIterator(
    const S3::Client & client_,
    const S3::URI & globbed_uri_,
    ASTPtr query,
    const Block & virtual_header,
    ContextPtr context,
    UInt64 & max_poll_size_,
    const S3Settings::RequestSettings & request_settings_)
    : max_poll_size(max_poll_size_)
    , glob_iterator(std::make_unique<StorageS3QueueSource::DisclosedGlobIterator>(
          client_, globbed_uri_, query, virtual_header, context, nullptr, request_settings_))
{
    /// todo(kssenii): remove this loop, it should not be here
    while (true)
    {
        KeyWithInfo val = glob_iterator->next();
        if (val.key.empty())
            break;
        keys_buf.push_back(val);
    }
}

Strings StorageS3QueueSource::QueueGlobIterator::filterProcessingFiles(
    const S3QueueMode & engine_mode, std::unordered_set<String> & exclude_keys, const String & max_file)
{
    for (const KeyWithInfo & val : keys_buf)
    {
        auto full_path = val.key;
        if (exclude_keys.find(full_path) != exclude_keys.end())
        {
            LOG_TEST(log, "File {} will be skipped, because it was found in exclude files list "
                     "(either already processed or failed to be processed)", val.key);
            continue;
        }

        if ((engine_mode == S3QueueMode::ORDERED) && (full_path.compare(max_file) <= 0))
            continue;

        if ((processing_keys.size() < max_poll_size) || (engine_mode == S3QueueMode::ORDERED))
        {
            processing_keys.push_back(val);
        }
        else
        {
            break;
        }
    }

    if (engine_mode == S3QueueMode::ORDERED)
    {
        std::sort(
            processing_keys.begin(),
            processing_keys.end(),
            [](const KeyWithInfo & lhs, const KeyWithInfo & rhs) { return lhs.key.compare(rhs.key) < 0; });

        if (processing_keys.size() > max_poll_size)
        {
            processing_keys.erase(processing_keys.begin() + max_poll_size, processing_keys.end());
        }
    }

    Strings keys;
    for (const auto & key_info : processing_keys)
        keys.push_back(key_info.key);

    processing_keys.push_back(KeyWithInfo());
    processing_iterator = processing_keys.begin();
    return keys;
}


StorageS3QueueSource::KeyWithInfo StorageS3QueueSource::QueueGlobIterator::next()
{
    std::lock_guard lock(mutex);
    if (processing_iterator != processing_keys.end())
    {
        return *processing_iterator++;
    }

    return KeyWithInfo();
}

StorageS3QueueSource::StorageS3QueueSource(
    const ReadFromFormatInfo & info,
    const String & format_,
    String name_,
    ContextPtr context_,
    std::optional<FormatSettings> format_settings_,
    UInt64 max_block_size_,
    const S3Settings::RequestSettings & request_settings_,
    String compression_hint_,
    const std::shared_ptr<const S3::Client> & client_,
    const String & bucket_,
    const String & version_id_,
    const String & url_host_and_port,
    std::shared_ptr<IIterator> file_iterator_,
    std::shared_ptr<S3QueueFilesMetadata> files_metadata_,
    const S3QueueAction & action_,
    const size_t download_thread_num_)
    : ISource(info.source_header)
    , WithContext(context_)
    , name(std::move(name_))
    , bucket(bucket_)
    , version_id(version_id_)
    , format(format_)
    , columns_desc(info.columns_description)
    , request_settings(request_settings_)
    , client(client_)
    , files_metadata(files_metadata_)
    , requested_virtual_columns(info.requested_virtual_columns)
    , requested_columns(info.requested_columns)
    , file_iterator(file_iterator_)
    , action(action_)
{
    internal_source = std::make_shared<StorageS3Source>(
        info,
        format_,
        name_,
        context_,
        format_settings_,
        max_block_size_,
        request_settings_,
        compression_hint_,
        client_,
        bucket_,
        version_id_,
        url_host_and_port,
        file_iterator,
        download_thread_num_,
<<<<<<< HEAD
        false);
=======
        /* query_info */ std::nullopt);
>>>>>>> e6fb5a21
    reader = std::move(internal_source->reader);
    if (reader)
        reader_future = std::move(internal_source->reader_future);
}

StorageS3QueueSource::~StorageS3QueueSource()
{
    internal_source->create_reader_pool.wait();
}

String StorageS3QueueSource::getName() const
{
    return name;
}

Chunk StorageS3QueueSource::generate()
{
    auto file_progress = getContext()->getFileProgressCallback();
    while (true)
    {
        if (isCancelled() || !reader)
        {
            if (reader)
                reader->cancel();
            break;
        }

        Chunk chunk;
        bool success_in_pulling = false;
        try
        {
            if (reader->pull(chunk))
            {
                UInt64 num_rows = chunk.getNumRows();
                auto file_path = reader.getPath();

                for (const auto & virtual_column : requested_virtual_columns)
                {
                    if (virtual_column.name == "_path")
                    {
                        chunk.addColumn(virtual_column.type->createColumnConst(num_rows, file_path)->convertToFullColumnIfConst());
                    }
                    else if (virtual_column.name == "_file")
                    {
                        size_t last_slash_pos = file_path.find_last_of('/');
                        auto column = virtual_column.type->createColumnConst(num_rows, file_path.substr(last_slash_pos + 1));
                        chunk.addColumn(column->convertToFullColumnIfConst());
                    }
                }
                success_in_pulling = true;
            }
        }
        catch (const Exception & e)
        {
            LOG_ERROR(log, "Exception in chunk pulling: {} ", e.displayText());
            files_metadata->setFileFailed(reader.getFile(), e.message());
            success_in_pulling = false;
        }
        if (success_in_pulling)
        {
            applyActionAfterProcessing(reader.getFile());
            files_metadata->setFileProcessed(reader.getFile());
            return chunk;
        }


        assert(reader_future.valid());
        reader = reader_future.get();

        if (!reader)
            break;

        /// Even if task is finished the thread may be not freed in pool.
        /// So wait until it will be freed before scheduling a new task.
        internal_source->create_reader_pool.wait();
        reader_future = internal_source->createReaderAsync();
    }

    return {};
}


void StorageS3QueueSource::applyActionAfterProcessing(const String & file_path)
{
    switch (action)
    {
        case S3QueueAction::DELETE:
            deleteProcessedObject(file_path);
            break;
        case S3QueueAction::KEEP:
            break;
    }
}

void StorageS3QueueSource::deleteProcessedObject(const String & file_path)
{
    LOG_INFO(log, "Delete processed file {} from bucket {}", file_path, bucket);

    S3::DeleteObjectRequest request;
    request.WithKey(file_path).WithBucket(bucket);
    auto outcome = client->DeleteObject(request);
    if (!outcome.IsSuccess())
    {
        const auto & err = outcome.GetError();
        LOG_ERROR(log, "{} (Code: {})", err.GetMessage(), static_cast<size_t>(err.GetErrorType()));
    }
    else
    {
        LOG_TRACE(log, "Object with path {} was removed from S3", file_path);
    }
}

}

#endif<|MERGE_RESOLUTION|>--- conflicted
+++ resolved
@@ -195,11 +195,8 @@
         url_host_and_port,
         file_iterator,
         download_thread_num_,
-<<<<<<< HEAD
-        false);
-=======
+        false,
         /* query_info */ std::nullopt);
->>>>>>> e6fb5a21
     reader = std::move(internal_source->reader);
     if (reader)
         reader_future = std::move(internal_source->reader_future);
