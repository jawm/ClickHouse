--- conflicted
+++ resolved
@@ -78,15 +78,13 @@
         {"rows_where_ttl_info.min",                     std::make_shared<DataTypeArray>(std::make_shared<DataTypeDateTime>())},
         {"rows_where_ttl_info.max",                     std::make_shared<DataTypeArray>(std::make_shared<DataTypeDateTime>())},
 
-<<<<<<< HEAD
+        {"projections",                                 std::make_shared<DataTypeArray>(std::make_shared<DataTypeString>())},
+
         {"visible",                                     std::make_shared<DataTypeUInt8>()},
         {"mintid",                                      TransactionID::getDataType()},
         {"maxtid",                                      TransactionID::getDataType()},
         {"mincsn",                                      std::make_shared<DataTypeUInt64>()},
         {"maxcsn",                                      std::make_shared<DataTypeUInt64>()},
-=======
-        {"projections",                                 std::make_shared<DataTypeArray>(std::make_shared<DataTypeString>())},
->>>>>>> 23f865c7
     }
     )
 {
@@ -264,7 +262,13 @@
         add_ttl_info_map(part->ttl_infos.group_by_ttl);
         add_ttl_info_map(part->ttl_infos.rows_where_ttl);
 
-<<<<<<< HEAD
+        Array projections;
+        for (const auto & [name, _] : part->getProjectionParts())
+            projections.push_back(name);
+
+        if (columns_mask[src_index++])
+            columns[res_index++]->insert(projections);
+
         if (columns_mask[src_index++])
         {
             auto txn = context->getCurrentTransaction();
@@ -287,14 +291,6 @@
             columns[res_index++]->insert(part->versions.mincsn.load(std::memory_order_relaxed));
         if (columns_mask[src_index++])
             columns[res_index++]->insert(part->versions.maxcsn.load(std::memory_order_relaxed));
-=======
-        Array projections;
-        for (const auto & [name, _] : part->getProjectionParts())
-            projections.push_back(name);
-
-        if (columns_mask[src_index++])
-            columns[res_index++]->insert(projections);
->>>>>>> 23f865c7
 
         /// _state column should be the latest.
         /// Do not use part->getState*, it can be changed from different thread
