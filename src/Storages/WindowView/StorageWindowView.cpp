#include <numeric>
#include <regex>

#include <DataTypes/DataTypeDateTime.h>
#include <DataTypes/DataTypesNumber.h>
#include <Functions/FunctionFactory.h>
#include <Functions/FunctionsTimeWindow.h>
#include <Interpreters/AddDefaultDatabaseVisitor.h>
#include <Interpreters/Context.h>
#include <Interpreters/InDepthNodeVisitor.h>
#include <Interpreters/InterpreterAlterQuery.h>
#include <Interpreters/InterpreterCreateQuery.h>
#include <Interpreters/InterpreterInsertQuery.h>
#include <Interpreters/InterpreterDropQuery.h>
#include <Interpreters/ProcessList.h>
#include <Interpreters/QueryAliasesVisitor.h>
#include <Interpreters/QueryNormalizer.h>
#include <Interpreters/getTableExpressions.h>
#include <Interpreters/getHeaderForProcessingStage.h>
#include <Parsers/ASTAlterQuery.h>
#include <Parsers/ASTAsterisk.h>
#include <Parsers/ASTCreateQuery.h>
#include <Parsers/ASTDropQuery.h>
#include <Parsers/ASTIdentifier.h>
#include <Parsers/ASTLiteral.h>
#include <Parsers/ASTOrderByElement.h>
#include <Parsers/ASTSelectQuery.h>
#include <Parsers/ASTTablesInSelectQuery.h>
#include <Parsers/ASTColumnDeclaration.h>
#include <Parsers/ASTWatchQuery.h>
#include <Parsers/parseQuery.h>
#include <Parsers/formatAST.h>
#include <Processors/Executors/CompletedPipelineExecutor.h>
#include <Processors/Sources/BlocksSource.h>
#include <Processors/Sources/SourceFromSingleChunk.h>
#include <Processors/Executors/PullingAsyncPipelineExecutor.h>
#include <Processors/Transforms/ExpressionTransform.h>
#include <Processors/Transforms/FilterTransform.h>
#include <Processors/Transforms/WatermarkTransform.h>
#include <Processors/Transforms/SquashingChunksTransform.h>
#include <Processors/Transforms/ReplacingWindowColumnTransform.h>
#include <Processors/Transforms/MaterializingTransform.h>
#include <Processors/Executors/PipelineExecutor.h>
#include <Processors/Sinks/EmptySink.h>
#include <Storages/StorageFactory.h>
#include <Common/typeid_cast.h>
#include <Common/ProfileEvents.h>
#include <base/sleep.h>
#include <Common/logger_useful.h>

#include <Storages/LiveView/StorageBlocks.h>

#include <Storages/WindowView/StorageWindowView.h>
#include <Storages/WindowView/WindowViewSource.h>

#include <QueryPipeline/printPipeline.h>

namespace ProfileEvents
{
    extern const Event SelectedBytes;
    extern const Event SelectedRows;
}

namespace DB
{
namespace ErrorCodes
{
    extern const int ARGUMENT_OUT_OF_BOUND;
    extern const int BAD_ARGUMENTS;
    extern const int SYNTAX_ERROR;
    extern const int ILLEGAL_COLUMN;
    extern const int ILLEGAL_TYPE_OF_ARGUMENT;
    extern const int INCORRECT_QUERY;
    extern const int LOGICAL_ERROR;
    extern const int QUERY_IS_NOT_SUPPORTED_IN_WINDOW_VIEW;
    extern const int SUPPORT_IS_DISABLED;
    extern const int TABLE_WAS_NOT_DROPPED;
}

namespace
{
    /// Fetch all window info and replace tumble or hop node names with windowID
    struct FetchQueryInfoMatcher
    {
        using Visitor = InDepthNodeVisitor<FetchQueryInfoMatcher, true>;
        using TypeToVisit = ASTFunction;

        struct Data
        {
            ASTPtr window_function;
            String window_id_name;
            String window_id_alias;
            String serialized_window_function;
            String timestamp_column_name;
            bool is_tumble = false;
            bool is_hop = false;
        };

        static bool needChildVisit(ASTPtr &, const ASTPtr &) { return true; }

        static void visit(ASTPtr & ast, Data & data)
        {
            if (auto * t = ast->as<ASTFunction>())
            {
                if (t->name == "tumble" || t->name == "hop")
                {
                    data.is_tumble = t->name == "tumble";
                    data.is_hop = t->name == "hop";
                    auto temp_node = t->clone();
                    temp_node->setAlias("");
                    if (!data.window_function)
                    {
                        data.serialized_window_function = serializeAST(*temp_node);
                        t->name = "windowID";
                        data.window_id_name = t->getColumnName();
                        data.window_id_alias = t->alias;
                        data.window_function = t->clone();
                        data.window_function->setAlias("");
                        data.timestamp_column_name = t->arguments->children[0]->getColumnName();
                    }
                    else
                    {
                        if (serializeAST(*temp_node) != data.serialized_window_function)
                            throw Exception("WINDOW VIEW only support ONE TIME WINDOW FUNCTION", ErrorCodes::QUERY_IS_NOT_SUPPORTED_IN_WINDOW_VIEW);
                        t->name = "windowID";
                    }
                }
            }
        }
    };

    /// Replace windowID node name with either tumble or hop
    struct ReplaceWindowIdMatcher
    {
    public:
        using Visitor = InDepthNodeVisitor<ReplaceWindowIdMatcher, true>;
        struct Data
        {
            String window_name;
        };

        static bool needChildVisit(ASTPtr &, const ASTPtr &) { return true; }

        static void visit(ASTPtr & ast, Data & data)
        {
            if (auto * t = ast->as<ASTFunction>())
            {
                if (t->name == "windowID")
                    t->name = data.window_name;
            }
        }
    };

    /// GROUP BY tumble(now(), INTERVAL '5' SECOND)
    /// will become
    /// GROUP BY tumble(____timestamp, INTERVAL '5' SECOND)
    struct ReplaceFunctionNowData
    {
        using TypeToVisit = ASTFunction;

        bool is_time_column_func_now = false;
        String window_id_name;
        String now_timezone;

        void visit(ASTFunction & node, ASTPtr & node_ptr)
        {
            if (node.name == "windowID" || node.name == "tumble" || node.name == "hop")
            {
                if (const auto * t = node.arguments->children[0]->as<ASTFunction>();
                    t && t->name == "now")
                {
                    if (!t->children.empty())
                    {
                        const auto & children = t->children[0]->as<ASTExpressionList>()->children;
                        if (!children.empty())
                        {
                            const auto * timezone_ast = children[0]->as<ASTLiteral>();
                            if (timezone_ast)
                                now_timezone = timezone_ast->value.safeGet<String>();
                        }
                    }
                    is_time_column_func_now = true;
                    node_ptr->children[0]->children[0] = std::make_shared<ASTIdentifier>("____timestamp");
                    window_id_name = node.getColumnName();
                }
            }
        }
    };

    using ReplaceFunctionNowVisitor = InDepthNodeVisitor<OneTypeMatcher<ReplaceFunctionNowData>, true>;

    struct ReplaceFunctionWindowMatcher
    {
        using Visitor = InDepthNodeVisitor<ReplaceFunctionWindowMatcher, true>;

        struct Data{};

        static bool needChildVisit(ASTPtr &, const ASTPtr &) { return true; }

        static void visit(ASTPtr & ast, Data &)
        {
            if (auto * t = ast->as<ASTFunction>())
            {
                if (t->name == "hop" || t->name == "tumble")
                    t->name = "windowID";
            }
        }
    };

    class ToIdentifierMatcher
    {
    public:
        using Visitor = InDepthNodeVisitor<ToIdentifierMatcher, true>;

        struct Data
        {
            String window_id_name;
            String window_id_alias;
        };

        static bool needChildVisit(ASTPtr &, const ASTPtr &) { return true; }

        static void visit(ASTPtr & ast, Data & data)
        {
            if (const auto * t = ast->as<ASTFunction>())
                visit(*t, ast, data);
            if (const auto * t = ast->as<ASTIdentifier>())
                visit(*t, ast, data);
        }

    private:
        static void visit(const ASTFunction & node, ASTPtr & node_ptr, Data &)
        {
            if (node.name == "tuple")
            {
                /// tuple(windowID(timestamp, toIntervalSecond('5')))
                return;
            }
            else
            {
                /// windowID(timestamp, toIntervalSecond('5')) -> identifier.
                /// and other...
                node_ptr = std::make_shared<ASTIdentifier>(node.getColumnName());
            }
        }

        static void visit(const ASTIdentifier & node, ASTPtr & node_ptr, Data & data)
        {
            if (node.getColumnName() == data.window_id_alias)
            {
                if (auto identifier = std::dynamic_pointer_cast<ASTIdentifier>(node_ptr))
                    identifier->setShortName(data.window_id_name);
            }
        }
    };

    struct DropTableIdentifierMatcher
    {
        using Visitor = InDepthNodeVisitor<DropTableIdentifierMatcher, true>;

        struct Data{};

        static bool needChildVisit(ASTPtr &, const ASTPtr &) { return true; }

        static void visit(ASTPtr & ast, Data &)
        {
            if (auto * t = ast->as<ASTIdentifier>())
            {
                ast = std::make_shared<ASTIdentifier>(t->shortName());
            }
        }
    };

    IntervalKind strToIntervalKind(const String& interval_str)
    {
        if (interval_str == "Nanosecond")
            return IntervalKind::Nanosecond;
        else if (interval_str == "Microsecond")
            return IntervalKind::Microsecond;
        else if (interval_str == "Millisecond")
            return IntervalKind::Millisecond;
        else if (interval_str == "Second")
            return IntervalKind::Second;
        else if (interval_str == "Minute")
            return IntervalKind::Minute;
        else if (interval_str == "Hour")
            return IntervalKind::Hour;
        else if (interval_str == "Day")
            return IntervalKind::Day;
        else if (interval_str == "Week")
            return IntervalKind::Week;
        else if (interval_str == "Month")
            return IntervalKind::Month;
        else if (interval_str == "Quarter")
            return IntervalKind::Quarter;
        else if (interval_str == "Year")
            return IntervalKind::Year;
        __builtin_unreachable();
    }

    void extractWindowArgument(const ASTPtr & ast, IntervalKind::Kind & kind, Int64 & num_units, String err_msg)
    {
        const auto * arg = ast->as<ASTFunction>();
        if (!arg || !startsWith(arg->name, "toInterval"))
            throw Exception(err_msg, ErrorCodes::ILLEGAL_TYPE_OF_ARGUMENT);

        kind = strToIntervalKind(arg->name.substr(10));
        const auto * interval_unit = arg->children.front()->children.front()->as<ASTLiteral>();
        if (!interval_unit
            || (interval_unit->value.getType() != Field::Types::String
                && interval_unit->value.getType() != Field::Types::UInt64))
            throw Exception("Interval argument must be integer", ErrorCodes::BAD_ARGUMENTS);

        if (interval_unit->value.getType() == Field::Types::String)
            num_units = parse<Int64>(interval_unit->value.safeGet<String>());
        else
            num_units = interval_unit->value.safeGet<UInt64>();

        if (num_units <= 0)
            throw Exception("Value for Interval argument must be positive.", ErrorCodes::ARGUMENT_OUT_OF_BOUND);
    }

    UInt32 addTime(UInt32 time_sec, IntervalKind::Kind kind, Int64 num_units, const DateLUTImpl & time_zone)
    {
        switch (kind)
        {
            case IntervalKind::Nanosecond:
            case IntervalKind::Microsecond:
            case IntervalKind::Millisecond:
                throw Exception("Fractional seconds are not supported by windows yet", ErrorCodes::SYNTAX_ERROR);
#define CASE_WINDOW_KIND(KIND) \
    case IntervalKind::KIND: { \
        return AddTime<IntervalKind::KIND>::execute(time_sec, num_units, time_zone); \
    }
            CASE_WINDOW_KIND(Second)
            CASE_WINDOW_KIND(Minute)
            CASE_WINDOW_KIND(Hour)
            CASE_WINDOW_KIND(Day)
            CASE_WINDOW_KIND(Week)
            CASE_WINDOW_KIND(Month)
            CASE_WINDOW_KIND(Quarter)
            CASE_WINDOW_KIND(Year)
#undef CASE_WINDOW_KIND
        }
        __builtin_unreachable();
    }
}

static void extractDependentTable(ContextPtr context, ASTPtr & query, String & select_database_name, String & select_table_name)
{
    ASTSelectQuery & select_query = typeid_cast<ASTSelectQuery &>(*query);

    auto db_and_table = getDatabaseAndTable(select_query, 0);
    ASTPtr subquery = extractTableExpression(select_query, 0);

    if (!db_and_table && !subquery)
        return;

    if (db_and_table)
    {
        select_table_name = db_and_table->table;

        if (db_and_table->database.empty())
        {
            db_and_table->database = select_database_name;
            AddDefaultDatabaseVisitor visitor(context, select_database_name);
            visitor.visit(select_query);
        }
        else
            select_database_name = db_and_table->database;
    }
    else if (auto * ast_select = subquery->as<ASTSelectWithUnionQuery>())
    {
        if (ast_select->list_of_selects->children.size() != 1)
            throw Exception("UNION is not supported for WINDOW VIEW", ErrorCodes::QUERY_IS_NOT_SUPPORTED_IN_WINDOW_VIEW);

        auto & inner_select_query = ast_select->list_of_selects->children.at(0);

        extractDependentTable(context, inner_select_query, select_database_name, select_table_name);
    }
    else
        throw Exception(
            "Logical error while creating StorageWindowView."
            " Could not retrieve table name from select query.",
            DB::ErrorCodes::LOGICAL_ERROR);
}

static size_t getWindowIDColumnPosition(const Block & header)
{
    auto position = -1;
    for (const auto & column : header.getColumnsWithTypeAndName())
    {
        if (startsWith(column.name, "windowID"))
        {
            position = header.getPositionByName(column.name);
            break;
        }
    }
    if (position < 0)
        throw Exception("Not found column windowID", ErrorCodes::LOGICAL_ERROR);
    return position;
}

UInt32 StorageWindowView::getCleanupBound()
{
    UInt32 w_bound;
    {
        std::lock_guard lock(fire_signal_mutex);
        w_bound = max_fired_watermark;
        if (w_bound == 0)
            return 0;

        if (!is_proctime)
        {
            if (max_watermark == 0)
                return 0;
            if (allowed_lateness)
            {
                UInt32 lateness_bound = addTime(
                    max_timestamp, lateness_kind, -1 * lateness_num_units, *time_zone);
                lateness_bound = getWindowLowerBound(lateness_bound);
                if (lateness_bound < w_bound)
                    w_bound = lateness_bound;
            }
        }
    }
    return w_bound;
}

ASTPtr StorageWindowView::getCleanupQuery()
{
    ASTPtr function_equal;
    function_equal = makeASTFunction(
        "less",
        std::make_shared<ASTIdentifier>(window_id_name),
        std::make_shared<ASTLiteral>(getCleanupBound()));

    auto alter_query = std::make_shared<ASTAlterQuery>();
    alter_query->setDatabase(inner_table_id.database_name);
    alter_query->setTable(inner_table_id.table_name);
    alter_query->uuid = inner_table_id.uuid;
    alter_query->set(alter_query->command_list, std::make_shared<ASTExpressionList>());
    alter_query->alter_object = ASTAlterQuery::AlterObjectType::TABLE;

    auto alter_command = std::make_shared<ASTAlterCommand>();
    alter_command->type = ASTAlterCommand::DELETE;
    alter_command->predicate = function_equal;
    alter_command->children.push_back(alter_command->predicate);
    alter_query->command_list->children.push_back(alter_command);
    return alter_query;
}

void StorageWindowView::truncate(const ASTPtr &, const StorageMetadataPtr &, ContextPtr local_context, TableExclusiveLockHolder &)
{
    InterpreterDropQuery::executeDropQuery(ASTDropQuery::Kind::Truncate, getContext(), local_context, inner_table_id, true);
}

bool StorageWindowView::optimize(
    const ASTPtr & query,
    const StorageMetadataPtr & /*metadata_snapshot*/,
    const ASTPtr & partition,
    bool final,
    bool deduplicate,
    const Names & deduplicate_by_columns,
    ContextPtr local_context)
{
    auto storage_ptr = getInnerTable();
    auto metadata_snapshot = storage_ptr->getInMemoryMetadataPtr();
    return getInnerTable()->optimize(query, metadata_snapshot, partition, final, deduplicate, deduplicate_by_columns, local_context);
}

std::pair<BlocksPtr, Block> StorageWindowView::getNewBlocks(UInt32 watermark)
{
    UInt32 w_start = addTime(watermark, window_kind, -1 * window_num_units, *time_zone);

    InterpreterSelectQuery fetch(
        getFetchColumnQuery(w_start, watermark),
<<<<<<< HEAD
        window_view_context,
        getInnerTable(),
=======
        getContext(),
        getInnerStorage(),
>>>>>>> 224ab38b
        nullptr,
        SelectQueryOptions(QueryProcessingStage::FetchColumns));

    auto builder = fetch.buildQueryPipeline();

    DataTypes types{std::make_shared<DataTypeDateTime>(), std::make_shared<DataTypeDateTime>()};
    auto window_column_type = std::make_shared<DataTypeTuple>(types);

    {
        ColumnWithTypeAndName window_column{window_column_type->createColumn(), window_column_type, window_column_name};
        auto adding_column_dag = ActionsDAG::makeAddingColumnActions(std::move(window_column));
        auto adding_column_actions = std::make_shared<ExpressionActions>(
            std::move(adding_column_dag),
            ExpressionActionsSettings::fromContext(getContext()));
        builder.addSimpleTransform([&](const Block & stream_header)
        {
            return std::make_shared<ExpressionTransform>(stream_header, adding_column_actions);
        });
    }

    builder.addSimpleTransform([&](const Block & current_header)
    {
        Tuple window_value{w_start, watermark};
        auto window_column_name_and_type = NameAndTypePair(window_column_name, window_column_type);
        return std::make_shared<ReplacingWindowColumnTransform>(
            current_header, getWindowIDColumnPosition(current_header), window_column_name_and_type, window_value);
    });

    Pipes pipes;
    auto pipe = QueryPipelineBuilder::getPipe(std::move(builder));
    pipes.emplace_back(std::move(pipe));

    auto creator = [&](const StorageID & blocks_id_global)
    {
        auto parent_table_metadata = getParentTable()->getInMemoryMetadataPtr();
        auto required_columns = parent_table_metadata->getColumns();
        required_columns.add(ColumnDescription("____timestamp", std::make_shared<DataTypeDateTime>()));
        return StorageBlocks::createStorage(blocks_id_global, required_columns, std::move(pipes), QueryProcessingStage::WithMergeableState);
    };

    TemporaryTableHolder blocks_storage(getContext(), creator);

    InterpreterSelectQuery select(
        getFinalQuery(),
        getContext(),
        blocks_storage.getTable(),
        blocks_storage.getTable()->getInMemoryMetadataPtr(),
        SelectQueryOptions(QueryProcessingStage::Complete));

    builder = select.buildQueryPipeline();

    builder.addSimpleTransform([&](const Block & current_header)
    {
        return std::make_shared<MaterializingTransform>(current_header);
    });
    builder.addSimpleTransform([&](const Block & current_header)
    {
        return std::make_shared<SquashingChunksTransform>(
            current_header,
            getContext()->getSettingsRef().min_insert_block_size_rows,
            getContext()->getSettingsRef().min_insert_block_size_bytes);
    });

    auto header = builder.getHeader();
    auto pipeline = QueryPipelineBuilder::getPipeline(std::move(builder));

    PullingAsyncPipelineExecutor executor(pipeline);
    Block block;
    BlocksPtr new_blocks = std::make_shared<Blocks>();

    while (executor.pull(block))
    {
        if (block.rows() == 0)
            continue;
        new_blocks->push_back(std::move(block));
    }
    return std::make_pair(new_blocks, header);
}

inline void StorageWindowView::fire(UInt32 watermark)
{
    LOG_TRACE(log, "Watch streams number: {}, target table: {}",
              watch_streams.size(),
              target_table_id.empty() ? "None" : target_table_id.getNameForLogs());

    if (target_table_id.empty() && watch_streams.empty())
        return;

    BlocksPtr blocks;
    Block header;
    {
        std::lock_guard lock(mutex);
        std::tie(blocks, header) = getNewBlocks(watermark);
    }

    for (const auto & block : *blocks)
    {
        for (auto & watch_stream : watch_streams)
        {
            if (auto watch_stream_ptr = watch_stream.lock())
                watch_stream_ptr->addBlock(block, watermark);
        }
    }
    if (!target_table_id.empty())
    {
        StoragePtr target_table = getTargetTable();
        auto insert = std::make_shared<ASTInsertQuery>();
        insert->table_id = target_table->getStorageID();
        InterpreterInsertQuery interpreter(insert, getContext());
        auto block_io = interpreter.execute();

        auto pipe = Pipe(std::make_shared<BlocksSource>(blocks, header));
        auto convert_actions_dag = ActionsDAG::makeConvertingActions(
            pipe.getHeader().getColumnsWithTypeAndName(),
            block_io.pipeline.getHeader().getColumnsWithTypeAndName(),
            ActionsDAG::MatchColumnsMode::Position);
        auto actions = std::make_shared<ExpressionActions>(
            convert_actions_dag,
            ExpressionActionsSettings::fromContext(getContext(), CompileExpressions::yes));
        pipe.addSimpleTransform([&](const Block & stream_header)
        {
            return std::make_shared<ExpressionTransform>(stream_header, actions);
        });

        block_io.pipeline.complete(std::move(pipe));
        CompletedPipelineExecutor executor(block_io.pipeline);
        executor.execute();
    }
}

std::shared_ptr<ASTCreateQuery> StorageWindowView::getInnerTableCreateQuery(
    const ASTPtr & inner_query, ASTStorage * storage, const String & database_name, const String & table_name)
{
    /// We will create a query to create an internal table.
    auto inner_create_query = std::make_shared<ASTCreateQuery>();
    inner_create_query->setDatabase(database_name);
    inner_create_query->setTable(table_name);

    Aliases aliases;
    QueryAliasesVisitor(aliases).visit(inner_query);
    auto inner_query_normalized = inner_query->clone();
    QueryNormalizer::Data normalizer_data(aliases, {}, false, getContext()->getSettingsRef(), false);
    QueryNormalizer(normalizer_data).visit(inner_query_normalized);

    auto inner_select_query = std::static_pointer_cast<ASTSelectQuery>(inner_query_normalized);

    auto t_sample_block
        = InterpreterSelectQuery(
<<<<<<< HEAD
            inner_select_query, window_view_context, getParentTable(), nullptr,
            SelectQueryOptions(QueryProcessingStage::WithMergeableState)) .getSampleBlock();
=======
              inner_select_query, getContext(), getParentStorage(), nullptr, SelectQueryOptions(QueryProcessingStage::WithMergeableState))
              .getSampleBlock();
>>>>>>> 224ab38b

    auto columns_list = std::make_shared<ASTExpressionList>();

    String window_id_column_name;
    if (is_time_column_func_now)
    {
        auto column_window = std::make_shared<ASTColumnDeclaration>();
        column_window->name = window_id_name;
        column_window->type = std::make_shared<ASTIdentifier>("UInt32");
        columns_list->children.push_back(column_window);
        window_id_column_name = window_id_name;
    }

    for (const auto & column : t_sample_block.getColumnsWithTypeAndName())
    {
        ParserIdentifierWithOptionalParameters parser;
        String sql = column.type->getName();
        ASTPtr ast = parseQuery(parser, sql.data(), sql.data() + sql.size(), "data type", 0, DBMS_DEFAULT_MAX_PARSER_DEPTH);
        auto column_dec = std::make_shared<ASTColumnDeclaration>();
        column_dec->name = column.name;
        column_dec->type = ast;
        columns_list->children.push_back(column_dec);
        if (!is_time_column_func_now && window_id_column_name.empty() && startsWith(column.name, "windowID"))
        {
            window_id_column_name = column.name;
        }
    }

    if (window_id_column_name.empty())
        throw Exception(
            "The first argument of time window function should not be a constant value.",
            ErrorCodes::QUERY_IS_NOT_SUPPORTED_IN_WINDOW_VIEW);

    ToIdentifierMatcher::Data query_data;
    query_data.window_id_name = window_id_name;
    query_data.window_id_alias = window_id_alias;
    ToIdentifierMatcher::Visitor to_identifier_visitor(query_data);

    ReplaceFunctionNowData time_now_data;
    ReplaceFunctionNowVisitor time_now_visitor(time_now_data);
    ReplaceFunctionWindowMatcher::Data func_hop_data;
    ReplaceFunctionWindowMatcher::Visitor func_window_visitor(func_hop_data);

    DropTableIdentifierMatcher::Data drop_table_identifier_data;
    DropTableIdentifierMatcher::Visitor drop_table_identifier_visitor(drop_table_identifier_data);

    auto visit = [&](const IAST * ast)
    {
        auto node = ast->clone();
        QueryNormalizer(normalizer_data).visit(node);
        /// now() -> ____timestamp
        if (is_time_column_func_now)
        {
            time_now_visitor.visit(node);
            function_now_timezone = time_now_data.now_timezone;
        }
        drop_table_identifier_visitor.visit(node);
        /// tumble/hop -> windowID
        func_window_visitor.visit(node);
        to_identifier_visitor.visit(node);
        node->setAlias("");
        return node;
    };

    auto new_storage = std::make_shared<ASTStorage>();
    /// storage != nullptr in case create window view with ENGINE syntax
    if (storage)
    {
        new_storage->set(new_storage->engine, storage->engine->clone());

        if (storage->ttl_table)
            throw Exception(
                ErrorCodes::QUERY_IS_NOT_SUPPORTED_IN_WINDOW_VIEW,
                "TTL is not supported for inner table in Window View");

        if (!endsWith(storage->engine->name, "MergeTree"))
            throw Exception(
                ErrorCodes::INCORRECT_QUERY,
                "The ENGINE of WindowView must be MergeTree family of table engines "
                "including the engines with replication support");

        if (storage->partition_by)
            new_storage->set(new_storage->partition_by, visit(storage->partition_by));
        if (storage->primary_key)
            new_storage->set(new_storage->primary_key, visit(storage->primary_key));
        if (storage->order_by)
            new_storage->set(new_storage->order_by, visit(storage->order_by));
        if (storage->sample_by)
            new_storage->set(new_storage->sample_by, visit(storage->sample_by));

        if (storage->settings)
            new_storage->set(new_storage->settings, storage->settings->clone());
    }
    else
    {
        new_storage->set(new_storage->engine, makeASTFunction("AggregatingMergeTree"));

        if (inner_select_query->groupBy()->children.size() == 1) //GROUP BY windowID
        {
            auto node = visit(inner_select_query->groupBy()->children[0].get());
            new_storage->set(new_storage->order_by, std::make_shared<ASTIdentifier>(node->getColumnName()));
        }
        else
        {
            auto group_by_function = makeASTFunction("tuple");
            for (auto & child : inner_select_query->groupBy()->children)
            {
                auto node = visit(child.get());
                group_by_function->arguments->children.push_back(std::make_shared<ASTIdentifier>(node->getColumnName()));
            }
            new_storage->set(new_storage->order_by, group_by_function);
        }
    }

    auto new_columns = std::make_shared<ASTColumns>();
    new_columns->set(new_columns->columns, columns_list);
    inner_create_query->set(inner_create_query->columns_list, new_columns);
    inner_create_query->set(inner_create_query->storage, new_storage);

    return inner_create_query;
}

UInt32 StorageWindowView::getWindowLowerBound(UInt32 time_sec)
{
    IntervalKind window_interval_kind;
    if (is_tumble)
        window_interval_kind = window_kind;
    else
        window_interval_kind = hop_kind;

    switch (window_interval_kind)
    {
        case IntervalKind::Nanosecond:
        case IntervalKind::Microsecond:
        case IntervalKind::Millisecond:
            throw Exception("Fractional seconds are not supported by windows yet", ErrorCodes::SYNTAX_ERROR);
#define CASE_WINDOW_KIND(KIND) \
    case IntervalKind::KIND: \
    { \
        if (is_tumble) \
            return ToStartOfTransform<IntervalKind::KIND>::execute(time_sec, window_num_units, *time_zone); \
        else \
        {\
            UInt32 w_start = ToStartOfTransform<IntervalKind::KIND>::execute(time_sec, hop_num_units, *time_zone); \
            UInt32 w_end = AddTime<IntervalKind::KIND>::execute(w_start, hop_num_units, *time_zone);\
            return AddTime<IntervalKind::KIND>::execute(w_end, -1 * window_num_units, *time_zone);\
        }\
    }
        CASE_WINDOW_KIND(Second)
        CASE_WINDOW_KIND(Minute)
        CASE_WINDOW_KIND(Hour)
        CASE_WINDOW_KIND(Day)
        CASE_WINDOW_KIND(Week)
        CASE_WINDOW_KIND(Month)
        CASE_WINDOW_KIND(Quarter)
        CASE_WINDOW_KIND(Year)
#undef CASE_WINDOW_KIND
    }
    __builtin_unreachable();
}

UInt32 StorageWindowView::getWindowUpperBound(UInt32 time_sec)
{
    IntervalKind window_interval_kind;
    if (is_tumble)
        window_interval_kind = window_kind;
    else
        window_interval_kind = hop_kind;

    switch (window_interval_kind)
    {
        case IntervalKind::Nanosecond:
        case IntervalKind::Microsecond:
        case IntervalKind::Millisecond:
            throw Exception("Fractional seconds are not supported by window view yet", ErrorCodes::SYNTAX_ERROR);

#define CASE_WINDOW_KIND(KIND) \
    case IntervalKind::KIND: \
    { \
        if (is_tumble) \
        {\
            UInt32 w_start = ToStartOfTransform<IntervalKind::KIND>::execute(time_sec, window_num_units, *time_zone); \
            return AddTime<IntervalKind::KIND>::execute(w_start, window_num_units, *time_zone); \
        }\
        else \
        {\
            UInt32 w_start = ToStartOfTransform<IntervalKind::KIND>::execute(time_sec, hop_num_units, *time_zone); \
            return AddTime<IntervalKind::KIND>::execute(w_start, hop_num_units, *time_zone); \
        }\
    }
        CASE_WINDOW_KIND(Second)
        CASE_WINDOW_KIND(Minute)
        CASE_WINDOW_KIND(Hour)
        CASE_WINDOW_KIND(Day)
        CASE_WINDOW_KIND(Week)
        CASE_WINDOW_KIND(Month)
        CASE_WINDOW_KIND(Quarter)
        CASE_WINDOW_KIND(Year)
#undef CASE_WINDOW_KIND
    }
    __builtin_unreachable();
}

void StorageWindowView::addFireSignal(std::set<UInt32> & signals)
{
    std::lock_guard lock(fire_signal_mutex);
    for (const auto & signal : signals)
        fire_signal.push_back(signal);
    fire_signal_condition.notify_all();
}

void StorageWindowView::updateMaxTimestamp(UInt32 timestamp)
{
    std::lock_guard lock(fire_signal_mutex);
    if (timestamp > max_timestamp)
        max_timestamp = timestamp;
}

void StorageWindowView::updateMaxWatermark(UInt32 watermark)
{
    std::lock_guard lock(fire_signal_mutex);

    bool updated;
    if (is_watermark_strictly_ascending)
    {
        updated = max_watermark < watermark;
        while (max_watermark < watermark)
        {
            fire_signal.push_back(max_watermark);
            max_fired_watermark = max_watermark;
            max_watermark
                = is_tumble
                ? addTime(max_watermark, window_kind, window_num_units, *time_zone)
                : addTime(max_watermark, hop_kind, hop_num_units, *time_zone);
        }
    }
    else // strictly || bounded
    {
        UInt32 max_watermark_bias = addTime(max_watermark, watermark_kind, watermark_num_units, *time_zone);
        updated = max_watermark_bias <= watermark;
        while (max_watermark_bias <= max_timestamp)
        {
            fire_signal.push_back(max_watermark);
            max_fired_watermark = max_watermark;
            if (is_tumble)
            {
                max_watermark = addTime(max_watermark, window_kind, window_num_units, *time_zone);
                max_watermark_bias = addTime(max_watermark, window_kind, window_num_units, *time_zone);
            }
            else
            {
                max_watermark = addTime(max_watermark, hop_kind, hop_num_units, *time_zone);
                max_watermark_bias = addTime(max_watermark, hop_kind, hop_num_units, *time_zone);
            }
        }
    }

    if (updated)
        fire_signal_condition.notify_all();
}

inline void StorageWindowView::cleanup()
{
    InterpreterAlterQuery alter_query(getCleanupQuery(), getContext());
    alter_query.execute();

    std::lock_guard lock(fire_signal_mutex);
    watch_streams.remove_if([](std::weak_ptr<WindowViewSource> & ptr) { return ptr.expired(); });
}

void StorageWindowView::threadFuncCleanup()
{
    try
    {
        cleanup();
    }
    catch (...)
    {
        tryLogCurrentException(__PRETTY_FUNCTION__);
    }

    if (!shutdown_called)
        clean_cache_task->scheduleAfter(clean_interval_ms);
}

void StorageWindowView::threadFuncFireProc()
{
    static bool window_kind_larger_than_day = window_kind == IntervalKind::Week || window_kind == IntervalKind::Month
        || window_kind == IntervalKind::Quarter || window_kind == IntervalKind::Year;

    std::unique_lock lock(fire_signal_mutex);
    UInt32 timestamp_now = std::time(nullptr);

    /// When window kind is larger than day, getWindowUpperBound() will get a day num instead of timestamp,
    /// and addTime will also add day num to the next_fire_signal, so we need to convert it into timestamp.
    /// Otherwise, we will get wrong result and after create window view with window kind larger than day,
    /// since day num is too smaller than current timestamp, it will fire a lot.
    auto exact_fire_signal = window_kind_larger_than_day ? next_fire_signal * 86400 : next_fire_signal;

    while (exact_fire_signal <= timestamp_now)
    {
        try
        {
            fire(exact_fire_signal);
        }
        catch (...)
        {
            tryLogCurrentException(__PRETTY_FUNCTION__);
        }
        max_fired_watermark = exact_fire_signal;
        next_fire_signal = addTime(next_fire_signal, window_kind, window_num_units, *time_zone);
        exact_fire_signal = window_kind_larger_than_day ? next_fire_signal * 86400 : next_fire_signal;
    }

    UInt64 timestamp_ms = static_cast<UInt64>(Poco::Timestamp().epochMicroseconds()) / 1000;
    if (!shutdown_called)
        fire_task->scheduleAfter(std::max(
            UInt64(0),
            static_cast<UInt64>(window_kind_larger_than_day ? next_fire_signal * 86400 : next_fire_signal) * 1000 - timestamp_ms));
}

void StorageWindowView::threadFuncFireEvent()
{
    std::unique_lock lock(fire_signal_mutex);
    while (!shutdown_called)
    {
        bool signaled = std::cv_status::no_timeout == fire_signal_condition.wait_for(lock, std::chrono::seconds(5));
        if (!signaled)
            continue;

        LOG_TRACE(log, "Fire events: {}", fire_signal.size());

        while (!fire_signal.empty())
        {
            fire(fire_signal.front());
            fire_signal.pop_front();
        }
    }
}

Pipe StorageWindowView::watch(
    const Names & /*column_names*/,
    const SelectQueryInfo & query_info,
    ContextPtr local_context,
    QueryProcessingStage::Enum & processed_stage,
    size_t /*max_block_size*/,
    const unsigned /*num_streams*/)
{
    ASTWatchQuery & query = typeid_cast<ASTWatchQuery &>(*query_info.query);

    bool has_limit = false;
    UInt64 limit = 0;
    if (query.limit_length)
    {
        has_limit = true;
        limit = safeGet<UInt64>(typeid_cast<ASTLiteral &>(*query.limit_length).value);
    }

    auto reader = std::make_shared<WindowViewSource>(
        std::static_pointer_cast<StorageWindowView>(shared_from_this()),
        query.is_watch_events,
        window_view_timezone,
        has_limit,
        limit,
        local_context->getSettingsRef().window_view_heartbeat_interval.totalSeconds());

    std::lock_guard lock(fire_signal_mutex);
    watch_streams.push_back(reader);
    processed_stage = QueryProcessingStage::Complete;

    return Pipe(reader);
}

StorageWindowView::StorageWindowView(
    const StorageID & table_id_,
    ContextPtr context_,
    const ASTCreateQuery & query,
    const ColumnsDescription & columns_,
    bool attach_)
    : IStorage(table_id_)
    , WithContext(context_->getGlobalContext())
    , log(&Poco::Logger::get(fmt::format("StorageWindowView({}.{})", table_id_.database_name, table_id_.table_name)))
{
    StorageInMemoryMetadata storage_metadata;
    storage_metadata.setColumns(columns_);
    setInMemoryMetadata(storage_metadata);

    if (!query.select)
        throw Exception(ErrorCodes::INCORRECT_QUERY, "SELECT query is not specified for {}", getName());

    if (query.select->list_of_selects->children.size() != 1)
        throw Exception(
            ErrorCodes::QUERY_IS_NOT_SUPPORTED_IN_WINDOW_VIEW,
            "UNION is not supported for {}", getName());

    select_query = query.select->list_of_selects->children.at(0)->clone();
    String select_database_name = getContext()->getCurrentDatabase();
    String select_table_name;
    auto select_query_tmp = select_query->clone();
    extractDependentTable(getContext(), select_query_tmp, select_database_name, select_table_name);

    /// If the table is not specified - use the table `system.one`
    if (select_table_name.empty())
    {
        select_database_name = "system";
        select_table_name = "one";
    }
    select_table_id = StorageID(select_database_name, select_table_name);
    DatabaseCatalog::instance().addDependency(select_table_id, table_id_);

    /// Extract all info from query; substitute Function_tumble and Function_hop with Function_windowID.
    auto inner_query = innerQueryParser(select_query->as<ASTSelectQuery &>());

    // Parse mergeable query
    mergeable_query = inner_query->clone();
    ReplaceFunctionNowData func_now_data;
    ReplaceFunctionNowVisitor(func_now_data).visit(mergeable_query);
    is_time_column_func_now = func_now_data.is_time_column_func_now;
    if (is_time_column_func_now)
        window_id_name = func_now_data.window_id_name;

    // Parse final query (same as mergeable query but has tumble/hop instead of windowID)
    final_query = mergeable_query->clone();
    ReplaceWindowIdMatcher::Data final_query_data;
    if (is_tumble)
        final_query_data.window_name = "tumble";
    else
        final_query_data.window_name = "hop";
    ReplaceWindowIdMatcher::Visitor(final_query_data).visit(final_query);

    is_watermark_strictly_ascending = query.is_watermark_strictly_ascending;
    is_watermark_ascending = query.is_watermark_ascending;
    is_watermark_bounded = query.is_watermark_bounded;
    target_table_id = query.to_table_id;

    /// Extract information about watermark, lateness.
    eventTimeParser(query);

    if (is_tumble)
        window_column_name = std::regex_replace(window_id_name, std::regex("windowID"), "tumble");
    else
        window_column_name = std::regex_replace(window_id_name, std::regex("windowID"), "hop");

    auto generate_inner_table_name = [](const StorageID & storage_id)
    {
        if (storage_id.hasUUID())
            return ".inner." + toString(storage_id.uuid);
        return ".inner." + storage_id.table_name;
    };

    if (attach_)
    {
        inner_table_id = StorageID(table_id_.database_name, generate_inner_table_name(table_id_));
    }
    else
    {
        auto inner_create_query
            = getInnerTableCreateQuery(inner_query, query.storage, table_id_.database_name, generate_inner_table_name(table_id_));

        auto create_context = Context::createCopy(context_);
        InterpreterCreateQuery create_interpreter(inner_create_query, create_context);
        create_interpreter.setInternal(true);
        create_interpreter.execute();
        inner_table = DatabaseCatalog::instance().getTable(StorageID(inner_create_query->getDatabase(), inner_create_query->getTable()), getContext());
        inner_table_id = inner_table->getStorageID();
    }

    clean_interval_ms = getContext()->getSettingsRef().window_view_clean_interval.totalMilliseconds();
    next_fire_signal = getWindowUpperBound(std::time(nullptr));

    clean_cache_task = getContext()->getSchedulePool().createTask(getStorageID().getFullTableName(), [this] { threadFuncCleanup(); });
    if (is_proctime)
        fire_task = getContext()->getSchedulePool().createTask(getStorageID().getFullTableName(), [this] { threadFuncFireProc(); });
    else
        fire_task = getContext()->getSchedulePool().createTask(getStorageID().getFullTableName(), [this] { threadFuncFireEvent(); });
    clean_cache_task->deactivate();
    fire_task->deactivate();
}


ASTPtr StorageWindowView::innerQueryParser(const ASTSelectQuery & query)
{
    if (!query.groupBy())
        throw Exception(ErrorCodes::INCORRECT_QUERY, "GROUP BY query is required for {}", getName());

    // Parse stage mergeable
    ASTPtr result = query.clone();
    FetchQueryInfoMatcher::Data query_info_data;
    FetchQueryInfoMatcher::Visitor(query_info_data).visit(result);

    if (!query_info_data.is_tumble && !query_info_data.is_hop)
        throw Exception(ErrorCodes::INCORRECT_QUERY,
                        "TIME WINDOW FUNCTION is not specified for {}", getName());

    window_id_name = query_info_data.window_id_name;
    window_id_alias = query_info_data.window_id_alias;
    timestamp_column_name = query_info_data.timestamp_column_name;
    is_tumble = query_info_data.is_tumble;

    // Parse time window function
    ASTFunction & window_function = typeid_cast<ASTFunction &>(*query_info_data.window_function);
    const auto & arguments = window_function.arguments->children;
    extractWindowArgument(
        arguments.at(1), window_kind, window_num_units,
        "Illegal type of second argument of function " + window_function.name + " should be Interval");

    if (!is_tumble)
    {
        hop_kind = window_kind;
        hop_num_units = window_num_units;
        extractWindowArgument(
            arguments.at(2), window_kind, window_num_units,
            "Illegal type of third argument of function " + window_function.name + " should be Interval");
        slice_num_units = std::gcd(hop_num_units, window_num_units);
    }

    // Parse time zone
    size_t time_zone_arg_num = is_tumble ? 2 : 3;
    if (arguments.size() > time_zone_arg_num)
    {
        const auto & ast = arguments.at(time_zone_arg_num);
        const auto * time_zone_ast = ast->as<ASTLiteral>();
        if (!time_zone_ast || time_zone_ast->value.getType() != Field::Types::String)
            throw Exception(
                ErrorCodes::ILLEGAL_COLUMN,
                "Illegal column #{} of time zone argument of function, must be constant string",
                time_zone_arg_num);
        window_view_timezone = time_zone_ast->value.safeGet<String>();
        time_zone = &DateLUT::instance(window_view_timezone);
    }
    else
        time_zone = &DateLUT::instance();

    return result;
}

void StorageWindowView::eventTimeParser(const ASTCreateQuery & query)
{
    if (query.is_watermark_strictly_ascending || query.is_watermark_ascending || query.is_watermark_bounded)
    {
        is_proctime = false;

        if (is_time_column_func_now)
            throw Exception("now() is not supported for Event time processing.", ErrorCodes::INCORRECT_QUERY);

        if (query.is_watermark_ascending)
        {
            is_watermark_bounded = true;
            watermark_kind = IntervalKind::Second;
            watermark_num_units = 1;
        }
        else if (query.is_watermark_bounded)
        {
            extractWindowArgument(
                query.watermark_function, watermark_kind, watermark_num_units,
                "Illegal type WATERMARK function should be Interval");
        }
    }

    if (query.allowed_lateness)
    {
        allowed_lateness = true;
        extractWindowArgument(
            query.lateness_function, lateness_kind, lateness_num_units,
            "Illegal type ALLOWED_LATENESS function should be Interval");
    }
}

class PushingToWindowViewSink final : public SinkToStorage
{
public:
    PushingToWindowViewSink(const Block & header, StorageWindowView & window_view_, StoragePtr storage_holder_, ContextPtr context_);
    String getName() const override { return "PushingToWindowViewSink"; }
    void consume(Chunk chunk) override;

private:
    StorageWindowView & window_view;
    StoragePtr storage_holder;
    ContextPtr context;
};

BlockIO StorageWindowView::populate()
{
    if(is_time_column_func_now)
        throw Exception(
            ErrorCodes::QUERY_IS_NOT_SUPPORTED_IN_WINDOW_VIEW, "POPULATE is not supported when using function now() as the time column");

    auto select_query_ = select_query->clone();
    auto & modified_select = select_query_->as<ASTSelectQuery &>();

    auto analyzer_res = TreeRewriterResult({});
    removeJoin(modified_select, analyzer_res, getContext());

    modified_select.setExpression(ASTSelectQuery::Expression::HAVING, {});
    modified_select.setExpression(ASTSelectQuery::Expression::GROUP_BY, {});

    auto select = std::make_shared<ASTExpressionList>();
    select->children.push_back(std::make_shared<ASTAsterisk>());
    modified_select.setExpression(ASTSelectQuery::Expression::SELECT, std::move(select));

    auto order_by = std::make_shared<ASTExpressionList>();
    auto order_by_elem = std::make_shared<ASTOrderByElement>();
    order_by_elem->children.push_back(std::make_shared<ASTIdentifier>(timestamp_column_name));
    order_by_elem->direction = 1;
    order_by->children.push_back(order_by_elem);
    modified_select.setExpression(ASTSelectQuery::Expression::ORDER_BY, std::move(order_by));

    QueryPipelineBuilder pipeline;

	/// Passing 1 as subquery_depth will disable limiting size of intermediate result.
	InterpreterSelectQuery interpreter_select{
		select_query_ , getContext(), SelectQueryOptions(QueryProcessingStage::Complete, 1)};
	pipeline = interpreter_select.buildQueryPipeline();

    auto header_block
        = InterpreterSelectQuery(
              select_query_->clone(), getContext(), getParentTable(), nullptr, SelectQueryOptions(QueryProcessingStage::Complete))
              .getSampleBlock();

    auto sink = std::make_shared<PushingToWindowViewSink>(header_block, *this, nullptr, getContext());

    BlockIO res;

    pipeline.addChain(Chain(std::move(sink)));
	pipeline.setMaxThreads(1);
	pipeline.setSinks([&](const Block & cur_header, QueryPipelineBuilder::StreamType) -> ProcessorPtr
	{
		return std::make_shared<EmptySink>(cur_header);
	});

	res.pipeline = QueryPipelineBuilder::getPipeline(std::move(pipeline));

    res.pipeline.addStorageHolder(shared_from_this());
    res.pipeline.addStorageHolder(getInnerTable());

    return res;
}

void StorageWindowView::writeIntoWindowView(
    StorageWindowView & window_view, const Block & block, ContextPtr local_context)
{
    if (!window_view.is_proctime && window_view.max_watermark == 0 && block.rows() > 0)
    {
        std::lock_guard lock(window_view.fire_signal_mutex);
        const auto & window_column = block.getByName(window_view.timestamp_column_name);
        const ColumnUInt32::Container & window_end_data = static_cast<const ColumnUInt32 &>(*window_column.column).getData();
        UInt32 first_record_timestamp = window_end_data[0];
        window_view.max_watermark = window_view.getWindowUpperBound(first_record_timestamp);
    }

    Pipe pipe(std::make_shared<SourceFromSingleChunk>(block.cloneEmpty(), Chunk(block.getColumns(), block.rows())));

    UInt32 lateness_bound = 0;
    UInt32 t_max_watermark = 0;
    UInt32 t_max_timestamp = 0;
    UInt32 t_max_fired_watermark = 0;
    {
        std::lock_guard lock(window_view.fire_signal_mutex);
        t_max_fired_watermark = window_view.max_fired_watermark;
        t_max_watermark = window_view.max_watermark;
        t_max_timestamp = window_view.max_timestamp;
    }

    // Filter outdated data
    if (window_view.allowed_lateness && t_max_timestamp != 0)
    {
        lateness_bound = addTime(
            t_max_timestamp, window_view.lateness_kind,
            -1 * window_view.lateness_num_units, *window_view.time_zone);

        if (window_view.is_watermark_bounded)
        {
            UInt32 watermark_lower_bound = window_view.is_tumble
                ? addTime(t_max_watermark, window_view.window_kind,
                          -1 * window_view.window_num_units, *window_view.time_zone)
                : addTime(t_max_watermark, window_view.hop_kind,
                          -1 * window_view.hop_num_units, *window_view.time_zone);

            if (watermark_lower_bound < lateness_bound)
                lateness_bound = watermark_lower_bound;
        }
    }
    else if (!window_view.is_time_column_func_now)
    {
        lateness_bound = t_max_fired_watermark;
    }

    if (lateness_bound > 0) /// Add filter, which leaves rows with timestamp >= lateness_bound
    {
        ASTPtr args = std::make_shared<ASTExpressionList>();
        args->children.push_back(std::make_shared<ASTIdentifier>(window_view.timestamp_column_name));
        args->children.push_back(std::make_shared<ASTLiteral>(lateness_bound));

        auto filter_function = std::make_shared<ASTFunction>();
        filter_function->name = "greaterOrEquals";
        filter_function->arguments = args;
        filter_function->children.push_back(filter_function->arguments);

        ASTPtr query = filter_function;
        NamesAndTypesList columns;
        columns.emplace_back(window_view.timestamp_column_name, std::make_shared<DataTypeDateTime>());

        auto syntax_result = TreeRewriter(local_context).analyze(query, columns);
        auto filter_expression = ExpressionAnalyzer(filter_function, syntax_result, local_context).getActionsDAG(false);

        pipe.addSimpleTransform([&](const Block & header)
        {
            return std::make_shared<FilterTransform>(
                header, std::make_shared<ExpressionActions>(filter_expression),
                filter_function->getColumnName(), true);
        });
    }

    std::shared_lock<std::shared_mutex> fire_signal_lock;
    QueryPipelineBuilder builder;
    if (window_view.is_proctime)
    {
        fire_signal_lock = std::shared_lock<std::shared_mutex>(window_view.fire_signal_mutex);

        /// Fill ____timestamp column with current time in case of now() time column.
        if (window_view.is_time_column_func_now)
        {
            ColumnWithTypeAndName column;
            column.name = "____timestamp";
            const auto & timezone = window_view.function_now_timezone;
            if (timezone.empty())
                column.type = std::make_shared<DataTypeDateTime>();
            else
                column.type = std::make_shared<DataTypeDateTime>(timezone);
            column.column = column.type->createColumnConst(0, Field(std::time(nullptr)));

            auto adding_column_dag = ActionsDAG::makeAddingColumnActions(std::move(column));
            auto adding_column_actions = std::make_shared<ExpressionActions>(
                std::move(adding_column_dag),
                ExpressionActionsSettings::fromContext(local_context));

            pipe.addSimpleTransform([&](const Block & stream_header)
            {
                return std::make_shared<ExpressionTransform>(stream_header, adding_column_actions);
            });
        }
    }

    Pipes pipes;
    pipes.emplace_back(std::move(pipe));

    auto creator = [&](const StorageID & blocks_id_global)
    {
        auto parent_metadata = window_view.getParentTable()->getInMemoryMetadataPtr();
        auto required_columns = parent_metadata->getColumns();
        required_columns.add(ColumnDescription("____timestamp", std::make_shared<DataTypeDateTime>()));
        return StorageBlocks::createStorage(blocks_id_global, required_columns, std::move(pipes), QueryProcessingStage::FetchColumns);
    };
    TemporaryTableHolder blocks_storage(local_context, creator);

    InterpreterSelectQuery select_block(
        window_view.getMergeableQuery(),
        local_context,
        blocks_storage.getTable(),
        blocks_storage.getTable()->getInMemoryMetadataPtr(),
        QueryProcessingStage::WithMergeableState);

    builder = select_block.buildQueryPipeline();
    builder.addSimpleTransform([&](const Block & current_header)
    {
        return std::make_shared<SquashingChunksTransform>(
            current_header,
            local_context->getSettingsRef().min_insert_block_size_rows,
            local_context->getSettingsRef().min_insert_block_size_bytes);
    });

    if (!window_view.is_proctime)
    {
        UInt32 block_max_timestamp = 0;
        if (window_view.is_watermark_bounded || window_view.allowed_lateness)
        {
            const auto & timestamp_column = *block.getByName(window_view.timestamp_column_name).column;
            const auto & timestamp_data = typeid_cast<const ColumnUInt32 &>(timestamp_column).getData();
            for (const auto & timestamp : timestamp_data)
            {
                if (timestamp > block_max_timestamp)
                    block_max_timestamp = timestamp;
            }
        }

        if (block_max_timestamp)
            window_view.updateMaxTimestamp(block_max_timestamp);

        UInt32 lateness_upper_bound = 0;
        if (window_view.allowed_lateness && t_max_fired_watermark)
            lateness_upper_bound = t_max_fired_watermark;

        /// On each chunk check window end for each row in a window column, calculating max.
        /// Update max watermark (latest seen window end) if needed.
        /// If lateness is allowed, add lateness signals.
        builder.addSimpleTransform([&](const Block & current_header)
        {
            return std::make_shared<WatermarkTransform>(
                current_header,
                window_view,
                window_view.window_id_name,
                lateness_upper_bound);
        });
    }

    auto inner_table = window_view.getInnerTable();
    auto lock = inner_table->lockForShare(
        local_context->getCurrentQueryId(), local_context->getSettingsRef().lock_acquire_timeout);
    auto metadata_snapshot = inner_table->getInMemoryMetadataPtr();
    auto output = inner_table->write(window_view.getMergeableQuery(), metadata_snapshot, local_context);
    output->addTableLock(lock);

    builder.addChain(Chain(std::move(output)));
    builder.setSinks([&](const Block & cur_header, Pipe::StreamType)
    {
        return std::make_shared<EmptySink>(cur_header);
    });

    auto executor = builder.execute();
    executor->execute(builder.getNumThreads());
}

void StorageWindowView::startup()
{
    // Start the working thread
    clean_cache_task->activateAndSchedule();
    fire_task->activateAndSchedule();
}

void StorageWindowView::shutdown()
{
    shutdown_called = true;

    {
        std::lock_guard lock(mutex);
        fire_condition.notify_all();
    }

    clean_cache_task->deactivate();
    fire_task->deactivate();

    auto table_id = getStorageID();
    DatabaseCatalog::instance().removeDependency(select_table_id, table_id);
    inner_table.reset();
}

void StorageWindowView::checkTableCanBeDropped() const
{
    auto table_id = getStorageID();
    Dependencies dependencies = DatabaseCatalog::instance().getDependencies(table_id);
    if (!dependencies.empty())
    {
        StorageID dependent_table_id = dependencies.front();
        throw Exception("Table has dependency " + dependent_table_id.getNameForLogs(), ErrorCodes::TABLE_WAS_NOT_DROPPED);
    }
}

void StorageWindowView::drop()
{
    /// Must be guaranteed at this point for database engine Atomic that has_inner_table == false,
    /// because otherwise will be a deadlock.
    dropInnerTableIfAny(true, getContext());
}

void StorageWindowView::dropInnerTableIfAny(bool no_delay, ContextPtr local_context)
{
    if (!std::exchange(has_inner_table, false))
        return;

    try
    {
        InterpreterDropQuery::executeDropQuery(
            ASTDropQuery::Kind::Drop, getContext(), local_context, inner_table_id, no_delay);
    }
    catch (...)
    {
        tryLogCurrentException(__PRETTY_FUNCTION__);
    }
}

Block & StorageWindowView::getHeader() const
{
    std::lock_guard lock(sample_block_lock);
    if (!sample_block)
    {
<<<<<<< HEAD
        sample_block = InterpreterSelectQuery(
            select_query->clone(), window_view_context, getParentTable(), nullptr,
            SelectQueryOptions(QueryProcessingStage::Complete)).getSampleBlock();
=======
        sample_block
            = InterpreterSelectQuery(
                  select_query->clone(), getContext(), getParentStorage(), nullptr, SelectQueryOptions(QueryProcessingStage::Complete))
                  .getSampleBlock();
>>>>>>> 224ab38b
        /// convert all columns to full columns
        /// in case some of them are constant
        for (size_t i = 0; i < sample_block.columns(); ++i)
        {
            sample_block.safeGetByPosition(i).column = sample_block.safeGetByPosition(i).column->convertToFullColumnIfConst();
        }
    }
    return sample_block;
}

StoragePtr StorageWindowView::getParentTable() const
{
    if (!parent_table)
        parent_table = DatabaseCatalog::instance().getTable(select_table_id, getContext());
    return parent_table;
}

StoragePtr StorageWindowView::getInnerTable() const
{
    if (!inner_table)
        inner_table = DatabaseCatalog::instance().getTable(inner_table_id, getContext());
    return inner_table;
}

ASTPtr StorageWindowView::getFetchColumnQuery(UInt32 w_start, UInt32 w_end) const
{
    auto res_query = std::make_shared<ASTSelectQuery>();
    auto select = std::make_shared<ASTExpressionList>();
    select->children.push_back(std::make_shared<ASTAsterisk>());
    res_query->setExpression(ASTSelectQuery::Expression::SELECT, select);
    res_query->setExpression(ASTSelectQuery::Expression::TABLES, std::make_shared<ASTTablesInSelectQuery>());
    auto tables_elem = std::make_shared<ASTTablesInSelectQueryElement>();
    auto table_expr = std::make_shared<ASTTableExpression>();
    res_query->tables()->children.push_back(tables_elem);
    tables_elem->table_expression = table_expr;
    tables_elem->children.push_back(table_expr);
    table_expr->database_and_table_name = std::make_shared<ASTTableIdentifier>(inner_table_id);
    table_expr->children.push_back(table_expr->database_and_table_name);

    if (is_tumble)
    {
        /// SELECT * FROM inner_table PREWHERE window_id_name == w_end
        /// (because we fire at the end of windows)
        auto func_equals = makeASTFunction("equals", std::make_shared<ASTIdentifier>(window_id_name), std::make_shared<ASTLiteral>(w_end));
        res_query->setExpression(ASTSelectQuery::Expression::PREWHERE, func_equals);
    }
    else
    {
        auto func_array = makeASTFunction("array");
        while (w_start < w_end)
        {
            /// slice_num_units = std::gcd(hop_num_units, window_num_units);
            /// We use std::gcd(hop_num_units, window_num_units) as the new window size
            /// to split the overlapped windows into non-overlapped.
            /// For a hopping window with window_size=3 slice=1, the windows might be
            /// [1,3],[2,4],[3,5], which will cause recomputation.
            /// In this case, the slice_num_units will be `gcd(1,3)=1' and the non-overlapped
            /// windows will split into [1], [2], [3]... We compute each split window into
            /// mergeable state and merge them when the window is triggering.
            func_array ->arguments->children.push_back(std::make_shared<ASTLiteral>(w_end));
            w_end = addTime(w_end, window_kind, -1 * slice_num_units, *time_zone);
        }
        auto func_has = makeASTFunction("has", func_array, std::make_shared<ASTIdentifier>(window_id_name));
        res_query->setExpression(ASTSelectQuery::Expression::PREWHERE, func_has);
    }

    return res_query;
}

StoragePtr StorageWindowView::getTargetTable() const
{
    if (!target_table&& !target_table_id.empty())
        target_table = DatabaseCatalog::instance().getTable(target_table_id, getContext());
    return target_table;
}

void registerStorageWindowView(StorageFactory & factory)
{
    factory.registerStorage("WindowView", [](const StorageFactory::Arguments & args)
    {
        if (!args.attach && !args.getLocalContext()->getSettingsRef().allow_experimental_window_view)
            throw Exception(
                "Experimental WINDOW VIEW feature is not enabled (the setting 'allow_experimental_window_view')",
                ErrorCodes::SUPPORT_IS_DISABLED);

        return std::make_shared<StorageWindowView>(args.table_id, args.getLocalContext(), args.query, args.columns, args.attach);
    });
}

}<|MERGE_RESOLUTION|>--- conflicted
+++ resolved
@@ -475,13 +475,8 @@
 
     InterpreterSelectQuery fetch(
         getFetchColumnQuery(w_start, watermark),
-<<<<<<< HEAD
-        window_view_context,
-        getInnerTable(),
-=======
         getContext(),
         getInnerStorage(),
->>>>>>> 224ab38b
         nullptr,
         SelectQueryOptions(QueryProcessingStage::FetchColumns));
 
@@ -630,13 +625,8 @@
 
     auto t_sample_block
         = InterpreterSelectQuery(
-<<<<<<< HEAD
-            inner_select_query, window_view_context, getParentTable(), nullptr,
-            SelectQueryOptions(QueryProcessingStage::WithMergeableState)) .getSampleBlock();
-=======
               inner_select_query, getContext(), getParentStorage(), nullptr, SelectQueryOptions(QueryProcessingStage::WithMergeableState))
               .getSampleBlock();
->>>>>>> 224ab38b
 
     auto columns_list = std::make_shared<ASTExpressionList>();
 
@@ -1522,16 +1512,10 @@
     std::lock_guard lock(sample_block_lock);
     if (!sample_block)
     {
-<<<<<<< HEAD
-        sample_block = InterpreterSelectQuery(
-            select_query->clone(), window_view_context, getParentTable(), nullptr,
-            SelectQueryOptions(QueryProcessingStage::Complete)).getSampleBlock();
-=======
         sample_block
             = InterpreterSelectQuery(
                   select_query->clone(), getContext(), getParentStorage(), nullptr, SelectQueryOptions(QueryProcessingStage::Complete))
                   .getSampleBlock();
->>>>>>> 224ab38b
         /// convert all columns to full columns
         /// in case some of them are constant
         for (size_t i = 0; i < sample_block.columns(); ++i)
